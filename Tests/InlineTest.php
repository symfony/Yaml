--- conflicted
+++ resolved
@@ -799,7 +799,16 @@
         self::assertSame('-0123456789', Inline::parse('-0123456789'));
     }
 
-<<<<<<< HEAD
+    public function testParseCommentNotPrefixedBySpaces()
+    {
+        self::assertSame('foo', Inline::parse('"foo"#comment'));
+    }
+
+    public function testParseUnquotedStringContainingHashTagNotPrefixedBySpace()
+    {
+        self::assertSame('foo#nocomment', Inline::parse('foo#nocomment'));
+    }
+
     /**
      * @dataProvider unquotedExclamationMarkThrowsProvider
      */
@@ -863,15 +872,5 @@
             ['!,}foo,]', '"!,}foo,]"'],
             [['!'], '! ["!"]'],
         ];
-=======
-    public function testParseCommentNotPrefixedBySpaces()
-    {
-        self::assertSame('foo', Inline::parse('"foo"#comment'));
-    }
-
-    public function testParseUnquotedStringContainingHashTagNotPrefixedBySpace()
-    {
-        self::assertSame('foo#nocomment', Inline::parse('foo#nocomment'));
->>>>>>> a2b5a78d
     }
 }