--- conflicted
+++ resolved
@@ -1545,7 +1545,6 @@
         $this->assertSame(array('foo' => 'bar baz foobar foo', 'bar' => 'baz'), $this->parser->parse($yaml));
     }
 
-<<<<<<< HEAD
     public function testParseMultiLineString()
     {
         $this->assertEquals("foo bar\nbaz", $this->parser->parse("foo\nbar\n\nbaz"));
@@ -1669,17 +1668,6 @@
         }
 
         return $tests;
-=======
-    public function testCanParseVeryLongValue()
-    {
-        $longStringWithSpaces = str_repeat('xxxxxxxxxxxxxxxxxxxxxxxxxxxxxx ', 20000);
-        $trickyVal = array('x' => $longStringWithSpaces);
-
-        $yamlString = Yaml::dump($trickyVal);
-        $arrayFromYaml = $this->parser->parse($yamlString);
-
-        $this->assertEquals($trickyVal, $arrayFromYaml);
->>>>>>> 62b4cdb9
     }
 }
 
