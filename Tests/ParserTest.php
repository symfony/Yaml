<?php

/*
 * This file is part of the Symfony package.
 *
 * (c) Fabien Potencier <fabien@symfony.com>
 *
 * For the full copyright and license information, please view the LICENSE
 * file that was distributed with this source code.
 */

namespace Symfony\Component\Yaml\Tests;

use Symfony\Component\Yaml\Yaml;
use Symfony\Component\Yaml\Parser;

class ParserTest extends \PHPUnit_Framework_TestCase
{
    protected $parser;

    protected function setUp()
    {
        $this->parser = new Parser();
    }

    protected function tearDown()
    {
        $this->parser = null;
    }

    /**
     * @dataProvider getDataFormSpecifications
     */
    public function testSpecifications($file, $expected, $yaml, $comment)
    {
        $this->assertEquals($expected, var_export($this->parser->parse($yaml), true), $comment);
    }

    public function getDataFormSpecifications()
    {
        $parser = new Parser();
        $path = __DIR__.'/Fixtures';

        $tests = array();
        $files = $parser->parse(file_get_contents($path.'/index.yml'));
        foreach ($files as $file) {
            $yamls = file_get_contents($path.'/'.$file.'.yml');

            // split YAMLs documents
            foreach (preg_split('/^---( %YAML\:1\.0)?/m', $yamls) as $yaml) {
                if (!$yaml) {
                    continue;
                }

                $test = $parser->parse($yaml);
                if (isset($test['todo']) && $test['todo']) {
                    // TODO
                } else {
                    eval('$expected = '.trim($test['php']).';');

                    $tests[] = array($file, var_export($expected, true), $test['yaml'], $test['test']);
                }
            }
        }

        return $tests;
    }

    public function testTabsInYaml()
    {
        // test tabs in YAML
        $yamls = array(
            "foo:\n	bar",
            "foo:\n 	bar",
            "foo:\n	 bar",
            "foo:\n 	 bar",
        );

        foreach ($yamls as $yaml) {
            try {
                $content = $this->parser->parse($yaml);

                $this->fail('YAML files must not contain tabs');
            } catch (\Exception $e) {
                $this->assertInstanceOf('\Exception', $e, 'YAML files must not contain tabs');
                $this->assertEquals('A YAML file cannot contain tabs as indentation at line 2 (near "'.strpbrk($yaml, "\t").'").', $e->getMessage(), 'YAML files must not contain tabs');
            }
        }
    }

    public function testEndOfTheDocumentMarker()
    {
        $yaml = <<<'EOF'
--- %YAML:1.0
foo
...
EOF;

        $this->assertEquals('foo', $this->parser->parse($yaml));
    }

    public function getBlockChompingTests()
    {
        $tests = array();

        $yaml = <<<'EOF'
foo: |-
    one
    two
bar: |-
    one
    two

EOF;
        $expected = array(
            'foo' => "one\ntwo",
            'bar' => "one\ntwo",
        );
        $tests['Literal block chomping strip with single trailing newline'] = array($expected, $yaml);

        $yaml = <<<'EOF'
foo: |-
    one
    two

bar: |-
    one
    two


EOF;
        $expected = array(
            'foo' => "one\ntwo",
            'bar' => "one\ntwo",
        );
        $tests['Literal block chomping strip with multiple trailing newlines'] = array($expected, $yaml);

        $yaml = <<<'EOF'
{}


EOF;
        $expected = array();
        $tests['Literal block chomping strip with multiple trailing newlines after a 1-liner'] = array($expected, $yaml);

        $yaml = <<<'EOF'
foo: |-
    one
    two
bar: |-
    one
    two
EOF;
        $expected = array(
            'foo' => "one\ntwo",
            'bar' => "one\ntwo",
        );
        $tests['Literal block chomping strip without trailing newline'] = array($expected, $yaml);

        $yaml = <<<'EOF'
foo: |
    one
    two
bar: |
    one
    two

EOF;
        $expected = array(
            'foo' => "one\ntwo\n",
            'bar' => "one\ntwo\n",
        );
        $tests['Literal block chomping clip with single trailing newline'] = array($expected, $yaml);

        $yaml = <<<'EOF'
foo: |
    one
    two

bar: |
    one
    two


EOF;
        $expected = array(
            'foo' => "one\ntwo\n",
            'bar' => "one\ntwo\n",
        );
        $tests['Literal block chomping clip with multiple trailing newlines'] = array($expected, $yaml);

        $yaml = <<<'EOF'
foo: |
    one
    two
bar: |
    one
    two
EOF;
        $expected = array(
            'foo' => "one\ntwo\n",
            'bar' => "one\ntwo",
        );
        $tests['Literal block chomping clip without trailing newline'] = array($expected, $yaml);

        $yaml = <<<'EOF'
foo: |+
    one
    two
bar: |+
    one
    two

EOF;
        $expected = array(
            'foo' => "one\ntwo\n",
            'bar' => "one\ntwo\n",
        );
        $tests['Literal block chomping keep with single trailing newline'] = array($expected, $yaml);

        $yaml = <<<'EOF'
foo: |+
    one
    two

bar: |+
    one
    two


EOF;
        $expected = array(
            'foo' => "one\ntwo\n\n",
            'bar' => "one\ntwo\n\n",
        );
        $tests['Literal block chomping keep with multiple trailing newlines'] = array($expected, $yaml);

        $yaml = <<<'EOF'
foo: |+
    one
    two
bar: |+
    one
    two
EOF;
        $expected = array(
            'foo' => "one\ntwo\n",
            'bar' => "one\ntwo",
        );
        $tests['Literal block chomping keep without trailing newline'] = array($expected, $yaml);

        $yaml = <<<'EOF'
foo: >-
    one
    two
bar: >-
    one
    two

EOF;
        $expected = array(
            'foo' => 'one two',
            'bar' => 'one two',
        );
        $tests['Folded block chomping strip with single trailing newline'] = array($expected, $yaml);

        $yaml = <<<'EOF'
foo: >-
    one
    two

bar: >-
    one
    two


EOF;
        $expected = array(
            'foo' => 'one two',
            'bar' => 'one two',
        );
        $tests['Folded block chomping strip with multiple trailing newlines'] = array($expected, $yaml);

        $yaml = <<<'EOF'
foo: >-
    one
    two
bar: >-
    one
    two
EOF;
        $expected = array(
            'foo' => 'one two',
            'bar' => 'one two',
        );
        $tests['Folded block chomping strip without trailing newline'] = array($expected, $yaml);

        $yaml = <<<'EOF'
foo: >
    one
    two
bar: >
    one
    two

EOF;
        $expected = array(
            'foo' => "one two\n",
            'bar' => "one two\n",
        );
        $tests['Folded block chomping clip with single trailing newline'] = array($expected, $yaml);

        $yaml = <<<'EOF'
foo: >
    one
    two

bar: >
    one
    two


EOF;
        $expected = array(
            'foo' => "one two\n",
            'bar' => "one two\n",
        );
        $tests['Folded block chomping clip with multiple trailing newlines'] = array($expected, $yaml);

        $yaml = <<<'EOF'
foo: >
    one
    two
bar: >
    one
    two
EOF;
        $expected = array(
            'foo' => "one two\n",
            'bar' => 'one two',
        );
        $tests['Folded block chomping clip without trailing newline'] = array($expected, $yaml);

        $yaml = <<<'EOF'
foo: >+
    one
    two
bar: >+
    one
    two

EOF;
        $expected = array(
            'foo' => "one two\n",
            'bar' => "one two\n",
        );
        $tests['Folded block chomping keep with single trailing newline'] = array($expected, $yaml);

        $yaml = <<<'EOF'
foo: >+
    one
    two

bar: >+
    one
    two


EOF;
        $expected = array(
            'foo' => "one two\n\n",
            'bar' => "one two\n\n",
        );
        $tests['Folded block chomping keep with multiple trailing newlines'] = array($expected, $yaml);

        $yaml = <<<'EOF'
foo: >+
    one
    two
bar: >+
    one
    two
EOF;
        $expected = array(
            'foo' => "one two\n",
            'bar' => 'one two',
        );
        $tests['Folded block chomping keep without trailing newline'] = array($expected, $yaml);

        return $tests;
    }

    /**
     * @dataProvider getBlockChompingTests
     */
    public function testBlockChomping($expected, $yaml)
    {
        $this->assertSame($expected, $this->parser->parse($yaml));
    }

    /**
     * Regression test for issue #7989.
     *
     * @see https://github.com/symfony/symfony/issues/7989
     */
    public function testBlockLiteralWithLeadingNewlines()
    {
        $yaml = <<<'EOF'
foo: |-


    bar

EOF;
        $expected = array(
            'foo' => "\n\nbar",
        );

        $this->assertSame($expected, $this->parser->parse($yaml));
    }

    public function testObjectSupportEnabled()
    {
<<<<<<< HEAD
        $input = <<<EOF
foo: !php/object:O:30:"Symfony\Component\Yaml\Tests\B":1:{s:1:"b";s:3:"foo";}
=======
        $input = <<<'EOF'
foo: !!php/object:O:30:"Symfony\Component\Yaml\Tests\B":1:{s:1:"b";s:3:"foo";}
>>>>>>> 58666e4a
bar: 1
EOF;
        $this->assertEquals(array('foo' => new B(), 'bar' => 1), $this->parser->parse($input, Yaml::PARSE_OBJECT), '->parse() is able to parse objects');
    }

<<<<<<< HEAD
    /**
     * @group legacy
     */
    public function testObjectSupportEnabledPassingTrue()
    {
        $input = <<<EOF
=======
        $input = <<<'EOF'
>>>>>>> 58666e4a
foo: !php/object:O:30:"Symfony\Component\Yaml\Tests\B":1:{s:1:"b";s:3:"foo";}
bar: 1
EOF;
        $this->assertEquals(array('foo' => new B(), 'bar' => 1), $this->parser->parse($input, false, true), '->parse() is able to parse objects');
    }

    /**
     * @group legacy
     */
    public function testObjectSupportEnabledWithDeprecatedTag()
    {
        $input = <<<EOF
foo: !!php/object:O:30:"Symfony\Component\Yaml\Tests\B":1:{s:1:"b";s:3:"foo";}
bar: 1
EOF;
        $this->assertEquals(array('foo' => new B(), 'bar' => 1), $this->parser->parse($input, Yaml::PARSE_OBJECT), '->parse() is able to parse objects');
    }

    /**
     * @dataProvider invalidDumpedObjectProvider
     */
    public function testObjectSupportDisabledButNoExceptions($input)
    {
        $this->assertEquals(array('foo' => null, 'bar' => 1), $this->parser->parse($input), '->parse() does not parse objects');
    }

    /**
     * @dataProvider getObjectForMapTests
     */
    public function testObjectForMap($yaml, $expected)
    {
        $this->assertEquals($expected, $this->parser->parse($yaml, Yaml::PARSE_OBJECT_FOR_MAP));
    }

    /**
     * @group legacy
     * @dataProvider getObjectForMapTests
     */
    public function testObjectForMapEnabledWithMappingUsingBooleanToggles($yaml, $expected)
    {
        $this->assertEquals($expected, $this->parser->parse($yaml, false, false, true));
    }

    public function getObjectForMapTests()
    {
        $tests = array();

        $yaml = <<<'EOF'
foo:
    fiz: [cat]
EOF;
        $expected = new \stdClass();
        $expected->foo = new \stdClass();
        $expected->foo->fiz = array('cat');
        $tests['mapping'] = array($yaml, $expected);

        $yaml = '{ "foo": "bar", "fiz": "cat" }';
        $expected = new \stdClass();
        $expected->foo = 'bar';
        $expected->fiz = 'cat';
        $tests['inline-mapping'] = array($yaml, $expected);

        $yaml = "foo: bar\nbaz: foobar";
        $expected = new \stdClass();
        $expected->foo = 'bar';
        $expected->baz = 'foobar';
        $tests['object-for-map-is-applied-after-parsing'] = array($yaml, $expected);

        $yaml = <<<'EOT'
array:
  - key: one
  - key: two
EOT;
        $expected = new \stdClass();
        $expected->array = array();
        $expected->array[0] = new \stdClass();
        $expected->array[0]->key = 'one';
        $expected->array[1] = new \stdClass();
        $expected->array[1]->key = 'two';
        $tests['nest-map-and-sequence'] = array($yaml, $expected);

        $yaml = <<<'YAML'
map:
  1: one
  2: two
YAML;
        $expected = new \stdClass();
        $expected->map = new \stdClass();
        $expected->map->{1} = 'one';
        $expected->map->{2} = 'two';
        $tests['numeric-keys'] = array($yaml, $expected);

        $yaml = <<<'YAML'
map:
  0: one
  1: two
YAML;
        $expected = new \stdClass();
        $expected->map = new \stdClass();
        $expected->map->{0} = 'one';
        $expected->map->{1} = 'two';
        $tests['zero-indexed-numeric-keys'] = array($yaml, $expected);

        return $tests;
    }

    /**
     * @dataProvider invalidDumpedObjectProvider
     * @expectedException \Symfony\Component\Yaml\Exception\ParseException
     */
    public function testObjectsSupportDisabledWithExceptions($yaml)
    {
        $this->parser->parse($yaml, Yaml::PARSE_EXCEPTION_ON_INVALID_TYPE);
    }

    /**
     * @group legacy
     * @dataProvider invalidDumpedObjectProvider
     * @expectedException \Symfony\Component\Yaml\Exception\ParseException
     */
    public function testObjectsSupportDisabledWithExceptionsUsingBooleanToggles($yaml)
    {
        $this->parser->parse($yaml, true);
    }

    public function invalidDumpedObjectProvider()
    {
        $yamlTag = <<<'EOF'
foo: !!php/object:O:30:"Symfony\Tests\Component\Yaml\B":1:{s:1:"b";s:3:"foo";}
bar: 1
EOF;
        $localTag = <<<'EOF'
foo: !php/object:O:30:"Symfony\Tests\Component\Yaml\B":1:{s:1:"b";s:3:"foo";}
bar: 1
EOF;

        return array(
            'yaml-tag' => array($yamlTag),
            'local-tag' => array($localTag),
        );
    }

    /**
     * @requires extension iconv
     */
    public function testNonUtf8Exception()
    {
        $yamls = array(
            iconv('UTF-8', 'ISO-8859-1', "foo: 'äöüß'"),
            iconv('UTF-8', 'ISO-8859-15', "euro: '€'"),
            iconv('UTF-8', 'CP1252', "cp1252: '©ÉÇáñ'"),
        );

        foreach ($yamls as $yaml) {
            try {
                $this->parser->parse($yaml);

                $this->fail('charsets other than UTF-8 are rejected.');
            } catch (\Exception $e) {
                $this->assertInstanceOf('Symfony\Component\Yaml\Exception\ParseException', $e, 'charsets other than UTF-8 are rejected.');
            }
        }
    }

    /**
     * @expectedException \Symfony\Component\Yaml\Exception\ParseException
     */
    public function testUnindentedCollectionException()
    {
        $yaml = <<<'EOF'

collection:
-item1
-item2
-item3

EOF;

        $this->parser->parse($yaml);
    }

    /**
     * @expectedException \Symfony\Component\Yaml\Exception\ParseException
     */
    public function testShortcutKeyUnindentedCollectionException()
    {
        $yaml = <<<'EOF'

collection:
-  key: foo
  foo: bar

EOF;

        $this->parser->parse($yaml);
    }

    /**
     * @expectedException \Symfony\Component\Yaml\Exception\ParseException
     * @expectedExceptionMessageRegExp /^Multiple documents are not supported.+/
     */
    public function testMultipleDocumentsNotSupportedException()
    {
        Yaml::parse(<<<'EOL'
# Ranking of 1998 home runs
---
- Mark McGwire
- Sammy Sosa
- Ken Griffey

# Team ranking
---
- Chicago Cubs
- St Louis Cardinals
EOL
        );
    }

    /**
     * @expectedException \Symfony\Component\Yaml\Exception\ParseException
     */
    public function testSequenceInAMapping()
    {
        Yaml::parse(<<<'EOF'
yaml:
  hash: me
  - array stuff
EOF
        );
    }

    public function testSequenceInMappingStartedBySingleDashLine()
    {
        $yaml = <<<'EOT'
a:
-
  b:
  -
    bar: baz
- foo
d: e
EOT;
        $expected = array(
            'a' => array(
                array(
                    'b' => array(
                        array(
                            'bar' => 'baz',
                        ),
                    ),
                ),
                'foo',
            ),
            'd' => 'e',
        );

        $this->assertSame($expected, $this->parser->parse($yaml));
    }

    public function testSequenceFollowedByCommentEmbeddedInMapping()
    {
        $yaml = <<<'EOT'
a:
    b:
        - c
# comment
    d: e
EOT;
        $expected = array(
            'a' => array(
                'b' => array('c'),
                'd' => 'e',
            ),
        );

        $this->assertSame($expected, $this->parser->parse($yaml));
    }

    /**
     * @expectedException \Symfony\Component\Yaml\Exception\ParseException
     */
    public function testMappingInASequence()
    {
        Yaml::parse(<<<'EOF'
yaml:
  - array stuff
  hash: me
EOF
        );
    }

    /**
     * @expectedException \Symfony\Component\Yaml\Exception\ParseException
     * @expectedExceptionMessage missing colon
     */
    public function testScalarInSequence()
    {
        Yaml::parse(<<<'EOF'
foo:
    - bar
"missing colon"
    foo: bar
EOF
        );
    }

    /**
     * > It is an error for two equal keys to appear in the same mapping node.
     * > In such a case the YAML processor may continue, ignoring the second
     * > `key: value` pair and issuing an appropriate warning. This strategy
     * > preserves a consistent information model for one-pass and random access
     * > applications.
     *
     * @see http://yaml.org/spec/1.2/spec.html#id2759572
     * @see http://yaml.org/spec/1.1/#id932806
     */
    public function testMappingDuplicateKeyBlock()
    {
        $input = <<<'EOD'
parent:
    child: first
    child: duplicate
parent:
    child: duplicate
    child: duplicate
EOD;
        $expected = array(
            'parent' => array(
                'child' => 'first',
            ),
        );
        $this->assertSame($expected, Yaml::parse($input));
    }

    public function testMappingDuplicateKeyFlow()
    {
        $input = <<<'EOD'
parent: { child: first, child: duplicate }
parent: { child: duplicate, child: duplicate }
EOD;
        $expected = array(
            'parent' => array(
                'child' => 'first',
            ),
        );
        $this->assertSame($expected, Yaml::parse($input));
    }

    public function testEmptyValue()
    {
        $input = <<<'EOF'
hash:
EOF;

        $this->assertEquals(array('hash' => null), Yaml::parse($input));
    }

    public function testCommentAtTheRootIndent()
    {
        $this->assertEquals(array(
            'services' => array(
                'app.foo_service' => array(
                    'class' => 'Foo',
                ),
                'app/bar_service' => array(
                    'class' => 'Bar',
                ),
            ),
        ), Yaml::parse(<<<'EOF'
# comment 1
services:
# comment 2
    # comment 3
    app.foo_service:
        class: Foo
# comment 4
    # comment 5
    app/bar_service:
        class: Bar
EOF
        ));
    }

    public function testStringBlockWithComments()
    {
        $this->assertEquals(array('content' => <<<'EOT'
# comment 1
header

    # comment 2
    <body>
        <h1>title</h1>
    </body>

footer # comment3
EOT
        ), Yaml::parse(<<<'EOF'
content: |
    # comment 1
    header

        # comment 2
        <body>
            <h1>title</h1>
        </body>

    footer # comment3
EOF
        ));
    }

    public function testFoldedStringBlockWithComments()
    {
        $this->assertEquals(array(array('content' => <<<'EOT'
# comment 1
header

    # comment 2
    <body>
        <h1>title</h1>
    </body>

footer # comment3
EOT
        )), Yaml::parse(<<<'EOF'
-
    content: |
        # comment 1
        header

            # comment 2
            <body>
                <h1>title</h1>
            </body>

        footer # comment3
EOF
        ));
    }

    public function testNestedFoldedStringBlockWithComments()
    {
        $this->assertEquals(array(array(
            'title' => 'some title',
            'content' => <<<'EOT'
# comment 1
header

    # comment 2
    <body>
        <h1>title</h1>
    </body>

footer # comment3
EOT
        )), Yaml::parse(<<<'EOF'
-
    title: some title
    content: |
        # comment 1
        header

            # comment 2
            <body>
                <h1>title</h1>
            </body>

        footer # comment3
EOF
        ));
    }

    public function testReferenceResolvingInInlineStrings()
    {
        $this->assertEquals(array(
            'var' => 'var-value',
            'scalar' => 'var-value',
            'list' => array('var-value'),
            'list_in_list' => array(array('var-value')),
            'map_in_list' => array(array('key' => 'var-value')),
            'embedded_mapping' => array(array('key' => 'var-value')),
            'map' => array('key' => 'var-value'),
            'list_in_map' => array('key' => array('var-value')),
            'map_in_map' => array('foo' => array('bar' => 'var-value')),
        ), Yaml::parse(<<<'EOF'
var:  &var var-value
scalar: *var
list: [ *var ]
list_in_list: [[ *var ]]
map_in_list: [ { key: *var } ]
embedded_mapping: [ key: *var ]
map: { key: *var }
list_in_map: { key: [*var] }
map_in_map: { foo: { bar: *var } }
EOF
        ));
    }

    public function testYamlDirective()
    {
        $yaml = <<<'EOF'
%YAML 1.2
---
foo: 1
bar: 2
EOF;
        $this->assertEquals(array('foo' => 1, 'bar' => 2), $this->parser->parse($yaml));
    }

    public function testFloatKeys()
    {
        $yaml = <<<'EOF'
foo:
    1.2: "bar"
    1.3: "baz"
EOF;

        $expected = array(
            'foo' => array(
                '1.2' => 'bar',
                '1.3' => 'baz',
            ),
        );

        $this->assertEquals($expected, $this->parser->parse($yaml));
    }

    /**
<<<<<<< HEAD
     * @expectedException \Symfony\Component\Yaml\Exception\ParseException
     * @expectedExceptionMessage A colon cannot be used in an unquoted mapping value
     */
    public function testColonInMappingValueException()
    {
        $yaml = <<<EOF
=======
     * @group legacy
     * @expectedDeprecation Using a colon in the unquoted mapping value "bar: baz" in line 1 is deprecated since Symfony 2.8 and will throw a ParseException in 3.0.
     * throw ParseException in Symfony 3.0
     */
    public function testColonInMappingValueException()
    {
        $yaml = <<<'EOF'
>>>>>>> 58666e4a
foo: bar: baz
EOF;

        $this->parser->parse($yaml);
    }

    public function testColonInMappingValueExceptionNotTriggeredByColonInComment()
    {
        $yaml = <<<'EOT'
foo:
    bar: foobar # Note: a comment after a colon
EOT;

        $this->assertSame(array('foo' => array('bar' => 'foobar')), $this->parser->parse($yaml));
    }

    /**
     * @dataProvider getCommentLikeStringInScalarBlockData
     */
    public function testCommentLikeStringsAreNotStrippedInBlockScalars($yaml, $expectedParserResult)
    {
        $this->assertSame($expectedParserResult, $this->parser->parse($yaml));
    }

    public function getCommentLikeStringInScalarBlockData()
    {
        $tests = array();

        $yaml = <<<'EOT'
pages:
    -
        title: some title
        content: |
            # comment 1
            header

                # comment 2
                <body>
                    <h1>title</h1>
                </body>

            footer # comment3
EOT;
        $expected = array(
            'pages' => array(
                array(
                    'title' => 'some title',
                    'content' => <<<'EOT'
# comment 1
header

    # comment 2
    <body>
        <h1>title</h1>
    </body>

footer # comment3
EOT
                    ,
                ),
            ),
        );
        $tests[] = array($yaml, $expected);

        $yaml = <<<'EOT'
test: |
    foo
    # bar
    baz
collection:
    - one: |
        foo
        # bar
        baz
    - two: |
        foo
        # bar
        baz
EOT;
        $expected = array(
            'test' => <<<'EOT'
foo
# bar
baz

EOT
            ,
            'collection' => array(
                array(
                    'one' => <<<'EOT'
foo
# bar
baz

EOT
                    ,
                ),
                array(
                    'two' => <<<'EOT'
foo
# bar
baz
EOT
                    ,
                ),
            ),
        );
        $tests[] = array($yaml, $expected);

        $yaml = <<<'EOT'
foo:
  bar:
    scalar-block: >
      line1
      line2>
  baz:
# comment
    foobar: ~
EOT;
        $expected = array(
            'foo' => array(
                'bar' => array(
                    'scalar-block' => "line1 line2>\n",
                ),
                'baz' => array(
                    'foobar' => null,
                ),
            ),
        );
        $tests[] = array($yaml, $expected);

        $yaml = <<<'EOT'
a:
    b: hello
#    c: |
#        first row
#        second row
    d: hello
EOT;
        $expected = array(
            'a' => array(
                'b' => 'hello',
                'd' => 'hello',
            ),
        );
        $tests[] = array($yaml, $expected);

        return $tests;
    }

    public function testBlankLinesAreParsedAsNewLinesInFoldedBlocks()
    {
        $yaml = <<<'EOT'
test: >
    <h2>A heading</h2>

    <ul>
    <li>a list</li>
    <li>may be a good example</li>
    </ul>
EOT;

        $this->assertSame(
            array(
                'test' => <<<'EOT'
<h2>A heading</h2>
<ul> <li>a list</li> <li>may be a good example</li> </ul>
EOT
                ,
            ),
            $this->parser->parse($yaml)
        );
    }

    public function testAdditionallyIndentedLinesAreParsedAsNewLinesInFoldedBlocks()
    {
        $yaml = <<<'EOT'
test: >
    <h2>A heading</h2>

    <ul>
      <li>a list</li>
      <li>may be a good example</li>
    </ul>
EOT;

        $this->assertSame(
            array(
                'test' => <<<'EOT'
<h2>A heading</h2>
<ul>
  <li>a list</li>
  <li>may be a good example</li>
</ul>
EOT
                ,
            ),
            $this->parser->parse($yaml)
        );
    }

    /**
     * @dataProvider getBinaryData
     */
    public function testParseBinaryData($data)
    {
        $this->assertSame(array('data' => 'Hello world'), $this->parser->parse($data));
    }

    public function getBinaryData()
    {
        return array(
            'enclosed with double quotes' => array('data: !!binary "SGVsbG8gd29ybGQ="'),
            'enclosed with single quotes' => array("data: !!binary 'SGVsbG8gd29ybGQ='"),
            'containing spaces' => array('data: !!binary  "SGVs bG8gd 29ybGQ="'),
            'in block scalar' => array(
                <<<EOT
data: !!binary |
    SGVsbG8gd29ybGQ=
EOT
    ),
            'containing spaces in block scalar' => array(
                <<<EOT
data: !!binary |
    SGVs bG8gd 29ybGQ=
EOT
    ),
        );
    }

    /**
     * @dataProvider getInvalidBinaryData
     */
    public function testParseInvalidBinaryData($data, $expectedMessage)
    {
        $this->setExpectedExceptionRegExp('\Symfony\Component\Yaml\Exception\ParseException', $expectedMessage);

        $this->parser->parse($data);
    }

    public function getInvalidBinaryData()
    {
        return array(
            'length not a multiple of four' => array('data: !!binary "SGVsbG8d29ybGQ="', '/The normalized base64 encoded data \(data without whitespace characters\) length must be a multiple of four \(\d+ bytes given\)/'),
            'invalid characters' => array('!!binary "SGVsbG8#d29ybGQ="', '/The base64 encoded data \(.*\) contains invalid characters/'),
            'too many equals characters' => array('data: !!binary "SGVsbG8gd29yb==="', '/The base64 encoded data \(.*\) contains invalid characters/'),
            'misplaced equals character' => array('data: !!binary "SGVsbG8gd29ybG=Q"', '/The base64 encoded data \(.*\) contains invalid characters/'),
            'length not a multiple of four in block scalar' => array(
                <<<EOT
data: !!binary |
    SGVsbG8d29ybGQ=
EOT
                ,
                '/The normalized base64 encoded data \(data without whitespace characters\) length must be a multiple of four \(\d+ bytes given\)/',
            ),
            'invalid characters in block scalar' => array(
                <<<EOT
data: !!binary |
    SGVsbG8#d29ybGQ=
EOT
                ,
                '/The base64 encoded data \(.*\) contains invalid characters/',
            ),
            'too many equals characters in block scalar' => array(
                <<<EOT
data: !!binary |
    SGVsbG8gd29yb===
EOT
                ,
                '/The base64 encoded data \(.*\) contains invalid characters/',
            ),
            'misplaced equals character in block scalar' => array(
                <<<EOT
data: !!binary |
    SGVsbG8gd29ybG=Q
EOT
                ,
                '/The base64 encoded data \(.*\) contains invalid characters/',
            ),
        );
    }

    public function testParseDateAsMappingValue()
    {
        $yaml = <<<EOT
date: 2002-12-14
EOT;
        $expectedDate = new \DateTime();
        $expectedDate->setTimeZone(new \DateTimeZone('UTC'));
        $expectedDate->setDate(2002, 12, 14);
        $expectedDate->setTime(0, 0, 0);

        $this->assertEquals(array('date' => $expectedDate), $this->parser->parse($yaml, Yaml::PARSE_DATETIME));
    }

    /**
     * @param $lineNumber
     * @param $yaml
     * @dataProvider parserThrowsExceptionWithCorrectLineNumberProvider
     */
    public function testParserThrowsExceptionWithCorrectLineNumber($lineNumber, $yaml)
    {
        $this->setExpectedException(
            '\Symfony\Component\Yaml\Exception\ParseException',
            sprintf('Unexpected characters near "," at line %d (near "bar: "123",").', $lineNumber)
        );

        $this->parser->parse($yaml);
    }

    public function parserThrowsExceptionWithCorrectLineNumberProvider()
    {
        return array(
            array(
                4,
                <<<'YAML'
foo:
    -
        # bar
        bar: "123",
YAML
            ),
            array(
                5,
                <<<'YAML'
foo:
    -
        # bar
        # bar
        bar: "123",
YAML
            ),
            array(
                8,
                <<<'YAML'
foo:
    -
        # foobar
        baz: 123
bar:
    -
        # bar
        bar: "123",
YAML
            ),
            array(
                10,
                <<<'YAML'
foo:
    -
        # foobar
        # foobar
        baz: 123
bar:
    -
        # bar
        # bar
        bar: "123",
YAML
            ),
        );
    }
}

class B
{
    public $b = 'foo';
}<|MERGE_RESOLUTION|>--- conflicted
+++ resolved
@@ -421,31 +421,22 @@
 
     public function testObjectSupportEnabled()
     {
-<<<<<<< HEAD
-        $input = <<<EOF
-foo: !php/object:O:30:"Symfony\Component\Yaml\Tests\B":1:{s:1:"b";s:3:"foo";}
-=======
         $input = <<<'EOF'
-foo: !!php/object:O:30:"Symfony\Component\Yaml\Tests\B":1:{s:1:"b";s:3:"foo";}
->>>>>>> 58666e4a
-bar: 1
-EOF;
-        $this->assertEquals(array('foo' => new B(), 'bar' => 1), $this->parser->parse($input, Yaml::PARSE_OBJECT), '->parse() is able to parse objects');
-    }
-
-<<<<<<< HEAD
-    /**
-     * @group legacy
-     */
-    public function testObjectSupportEnabledPassingTrue()
-    {
-        $input = <<<EOF
-=======
-        $input = <<<'EOF'
->>>>>>> 58666e4a
 foo: !php/object:O:30:"Symfony\Component\Yaml\Tests\B":1:{s:1:"b";s:3:"foo";}
 bar: 1
 EOF;
+        $this->assertEquals(array('foo' => new B(), 'bar' => 1), $this->parser->parse($input, Yaml::PARSE_OBJECT), '->parse() is able to parse objects');
+    }
+
+    /**
+     * @group legacy
+     */
+    public function testObjectSupportEnabledPassingTrue()
+    {
+        $input = <<<'EOF'
+foo: !php/object:O:30:"Symfony\Component\Yaml\Tests\B":1:{s:1:"b";s:3:"foo";}
+bar: 1
+EOF;
         $this->assertEquals(array('foo' => new B(), 'bar' => 1), $this->parser->parse($input, false, true), '->parse() is able to parse objects');
     }
 
@@ -454,7 +445,7 @@
      */
     public function testObjectSupportEnabledWithDeprecatedTag()
     {
-        $input = <<<EOF
+        $input = <<<'EOF'
 foo: !!php/object:O:30:"Symfony\Component\Yaml\Tests\B":1:{s:1:"b";s:3:"foo";}
 bar: 1
 EOF;
@@ -971,22 +962,12 @@
     }
 
     /**
-<<<<<<< HEAD
      * @expectedException \Symfony\Component\Yaml\Exception\ParseException
      * @expectedExceptionMessage A colon cannot be used in an unquoted mapping value
      */
     public function testColonInMappingValueException()
     {
-        $yaml = <<<EOF
-=======
-     * @group legacy
-     * @expectedDeprecation Using a colon in the unquoted mapping value "bar: baz" in line 1 is deprecated since Symfony 2.8 and will throw a ParseException in 3.0.
-     * throw ParseException in Symfony 3.0
-     */
-    public function testColonInMappingValueException()
-    {
-        $yaml = <<<'EOF'
->>>>>>> 58666e4a
+        $yaml = <<<'EOF'
 foo: bar: baz
 EOF;
 
@@ -1203,13 +1184,13 @@
             'enclosed with single quotes' => array("data: !!binary 'SGVsbG8gd29ybGQ='"),
             'containing spaces' => array('data: !!binary  "SGVs bG8gd 29ybGQ="'),
             'in block scalar' => array(
-                <<<EOT
+                <<<'EOT'
 data: !!binary |
     SGVsbG8gd29ybGQ=
 EOT
     ),
             'containing spaces in block scalar' => array(
-                <<<EOT
+                <<<'EOT'
 data: !!binary |
     SGVs bG8gd 29ybGQ=
 EOT
@@ -1235,7 +1216,7 @@
             'too many equals characters' => array('data: !!binary "SGVsbG8gd29yb==="', '/The base64 encoded data \(.*\) contains invalid characters/'),
             'misplaced equals character' => array('data: !!binary "SGVsbG8gd29ybG=Q"', '/The base64 encoded data \(.*\) contains invalid characters/'),
             'length not a multiple of four in block scalar' => array(
-                <<<EOT
+                <<<'EOT'
 data: !!binary |
     SGVsbG8d29ybGQ=
 EOT
@@ -1243,7 +1224,7 @@
                 '/The normalized base64 encoded data \(data without whitespace characters\) length must be a multiple of four \(\d+ bytes given\)/',
             ),
             'invalid characters in block scalar' => array(
-                <<<EOT
+                <<<'EOT'
 data: !!binary |
     SGVsbG8#d29ybGQ=
 EOT
@@ -1251,7 +1232,7 @@
                 '/The base64 encoded data \(.*\) contains invalid characters/',
             ),
             'too many equals characters in block scalar' => array(
-                <<<EOT
+                <<<'EOT'
 data: !!binary |
     SGVsbG8gd29yb===
 EOT
@@ -1259,7 +1240,7 @@
                 '/The base64 encoded data \(.*\) contains invalid characters/',
             ),
             'misplaced equals character in block scalar' => array(
-                <<<EOT
+                <<<'EOT'
 data: !!binary |
     SGVsbG8gd29ybG=Q
 EOT
@@ -1271,7 +1252,7 @@
 
     public function testParseDateAsMappingValue()
     {
-        $yaml = <<<EOT
+        $yaml = <<<'EOT'
 date: 2002-12-14
 EOT;
         $expectedDate = new \DateTime();
