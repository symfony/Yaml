<?php

/*
 * This file is part of the Symfony package.
 *
 * (c) Fabien Potencier <fabien@symfony.com>
 *
 * For the full copyright and license information, please view the LICENSE
 * file that was distributed with this source code.
 */

namespace Symfony\Component\Yaml\Tests;

use Symfony\Bridge\PhpUnit\ErrorAssert;
use Symfony\Component\Yaml\Yaml;
use Symfony\Component\Yaml\Parser;

class ParserTest extends \PHPUnit_Framework_TestCase
{
    protected $parser;

    protected function setUp()
    {
        $this->parser = new Parser();
    }

    protected function tearDown()
    {
        $this->parser = null;
    }

    /**
     * @dataProvider getDataFormSpecifications
     */
    public function testSpecifications($file, $expected, $yaml, $comment)
    {
        $this->assertEquals($expected, var_export($this->parser->parse($yaml), true), $comment);
    }

    public function getDataFormSpecifications()
    {
        $parser = new Parser();
        $path = __DIR__.'/Fixtures';

        $tests = array();
        $files = $parser->parse(file_get_contents($path.'/index.yml'));
        foreach ($files as $file) {
            $yamls = file_get_contents($path.'/'.$file.'.yml');

            // split YAMLs documents
            foreach (preg_split('/^---( %YAML\:1\.0)?/m', $yamls) as $yaml) {
                if (!$yaml) {
                    continue;
                }

                $test = $parser->parse($yaml);
                if (isset($test['todo']) && $test['todo']) {
                    // TODO
                } else {
                    eval('$expected = '.trim($test['php']).';');

                    $tests[] = array($file, var_export($expected, true), $test['yaml'], $test['test']);
                }
            }
        }

        return $tests;
    }

    public function testTabsInYaml()
    {
        // test tabs in YAML
        $yamls = array(
            "foo:\n	bar",
            "foo:\n 	bar",
            "foo:\n	 bar",
            "foo:\n 	 bar",
        );

        foreach ($yamls as $yaml) {
            try {
                $content = $this->parser->parse($yaml);

                $this->fail('YAML files must not contain tabs');
            } catch (\Exception $e) {
                $this->assertInstanceOf('\Exception', $e, 'YAML files must not contain tabs');
                $this->assertEquals('A YAML file cannot contain tabs as indentation at line 2 (near "'.strpbrk($yaml, "\t").'").', $e->getMessage(), 'YAML files must not contain tabs');
            }
        }
    }

    public function testEndOfTheDocumentMarker()
    {
        $yaml = <<<'EOF'
--- %YAML:1.0
foo
...
EOF;

        $this->assertEquals('foo', $this->parser->parse($yaml));
    }

    public function getBlockChompingTests()
    {
        $tests = array();

        $yaml = <<<'EOF'
foo: |-
    one
    two
bar: |-
    one
    two

EOF;
        $expected = array(
            'foo' => "one\ntwo",
            'bar' => "one\ntwo",
        );
        $tests['Literal block chomping strip with single trailing newline'] = array($expected, $yaml);

        $yaml = <<<'EOF'
foo: |-
    one
    two

bar: |-
    one
    two


EOF;
        $expected = array(
            'foo' => "one\ntwo",
            'bar' => "one\ntwo",
        );
        $tests['Literal block chomping strip with multiple trailing newlines'] = array($expected, $yaml);

        $yaml = <<<'EOF'
{}


EOF;
        $expected = array();
        $tests['Literal block chomping strip with multiple trailing newlines after a 1-liner'] = array($expected, $yaml);

        $yaml = <<<'EOF'
foo: |-
    one
    two
bar: |-
    one
    two
EOF;
        $expected = array(
            'foo' => "one\ntwo",
            'bar' => "one\ntwo",
        );
        $tests['Literal block chomping strip without trailing newline'] = array($expected, $yaml);

        $yaml = <<<'EOF'
foo: |
    one
    two
bar: |
    one
    two

EOF;
        $expected = array(
            'foo' => "one\ntwo\n",
            'bar' => "one\ntwo\n",
        );
        $tests['Literal block chomping clip with single trailing newline'] = array($expected, $yaml);

        $yaml = <<<'EOF'
foo: |
    one
    two

bar: |
    one
    two


EOF;
        $expected = array(
            'foo' => "one\ntwo\n",
            'bar' => "one\ntwo\n",
        );
        $tests['Literal block chomping clip with multiple trailing newlines'] = array($expected, $yaml);

        $yaml = <<<'EOF'
foo: |
    one
    two
bar: |
    one
    two
EOF;
        $expected = array(
            'foo' => "one\ntwo\n",
            'bar' => "one\ntwo",
        );
        $tests['Literal block chomping clip without trailing newline'] = array($expected, $yaml);

        $yaml = <<<'EOF'
foo: |+
    one
    two
bar: |+
    one
    two

EOF;
        $expected = array(
            'foo' => "one\ntwo\n",
            'bar' => "one\ntwo\n",
        );
        $tests['Literal block chomping keep with single trailing newline'] = array($expected, $yaml);

        $yaml = <<<'EOF'
foo: |+
    one
    two

bar: |+
    one
    two


EOF;
        $expected = array(
            'foo' => "one\ntwo\n\n",
            'bar' => "one\ntwo\n\n",
        );
        $tests['Literal block chomping keep with multiple trailing newlines'] = array($expected, $yaml);

        $yaml = <<<'EOF'
foo: |+
    one
    two
bar: |+
    one
    two
EOF;
        $expected = array(
            'foo' => "one\ntwo\n",
            'bar' => "one\ntwo",
        );
        $tests['Literal block chomping keep without trailing newline'] = array($expected, $yaml);

        $yaml = <<<'EOF'
foo: >-
    one
    two
bar: >-
    one
    two

EOF;
        $expected = array(
            'foo' => 'one two',
            'bar' => 'one two',
        );
        $tests['Folded block chomping strip with single trailing newline'] = array($expected, $yaml);

        $yaml = <<<'EOF'
foo: >-
    one
    two

bar: >-
    one
    two


EOF;
        $expected = array(
            'foo' => 'one two',
            'bar' => 'one two',
        );
        $tests['Folded block chomping strip with multiple trailing newlines'] = array($expected, $yaml);

        $yaml = <<<'EOF'
foo: >-
    one
    two
bar: >-
    one
    two
EOF;
        $expected = array(
            'foo' => 'one two',
            'bar' => 'one two',
        );
        $tests['Folded block chomping strip without trailing newline'] = array($expected, $yaml);

        $yaml = <<<'EOF'
foo: >
    one
    two
bar: >
    one
    two

EOF;
        $expected = array(
            'foo' => "one two\n",
            'bar' => "one two\n",
        );
        $tests['Folded block chomping clip with single trailing newline'] = array($expected, $yaml);

        $yaml = <<<'EOF'
foo: >
    one
    two

bar: >
    one
    two


EOF;
        $expected = array(
            'foo' => "one two\n",
            'bar' => "one two\n",
        );
        $tests['Folded block chomping clip with multiple trailing newlines'] = array($expected, $yaml);

        $yaml = <<<'EOF'
foo: >
    one
    two
bar: >
    one
    two
EOF;
        $expected = array(
            'foo' => "one two\n",
            'bar' => 'one two',
        );
        $tests['Folded block chomping clip without trailing newline'] = array($expected, $yaml);

        $yaml = <<<'EOF'
foo: >+
    one
    two
bar: >+
    one
    two

EOF;
        $expected = array(
            'foo' => "one two\n",
            'bar' => "one two\n",
        );
        $tests['Folded block chomping keep with single trailing newline'] = array($expected, $yaml);

        $yaml = <<<'EOF'
foo: >+
    one
    two

bar: >+
    one
    two


EOF;
        $expected = array(
            'foo' => "one two\n\n",
            'bar' => "one two\n\n",
        );
        $tests['Folded block chomping keep with multiple trailing newlines'] = array($expected, $yaml);

        $yaml = <<<'EOF'
foo: >+
    one
    two
bar: >+
    one
    two
EOF;
        $expected = array(
            'foo' => "one two\n",
            'bar' => 'one two',
        );
        $tests['Folded block chomping keep without trailing newline'] = array($expected, $yaml);

        return $tests;
    }

    /**
     * @dataProvider getBlockChompingTests
     */
    public function testBlockChomping($expected, $yaml)
    {
        $this->assertSame($expected, $this->parser->parse($yaml));
    }

    /**
     * Regression test for issue #7989.
     *
     * @see https://github.com/symfony/symfony/issues/7989
     */
    public function testBlockLiteralWithLeadingNewlines()
    {
        $yaml = <<<'EOF'
foo: |-


    bar

EOF;
        $expected = array(
            'foo' => "\n\nbar",
        );

        $this->assertSame($expected, $this->parser->parse($yaml));
    }

    public function testObjectSupportEnabled()
    {
        $input = <<<EOF
foo: !!php/object:O:30:"Symfony\Component\Yaml\Tests\B":1:{s:1:"b";s:3:"foo";}
bar: 1
EOF;
        $this->assertEquals(array('foo' => new B(), 'bar' => 1), $this->parser->parse($input, false, true), '->parse() is able to parse objects');

        $input = <<<EOF
foo: !php/object:O:30:"Symfony\Component\Yaml\Tests\B":1:{s:1:"b";s:3:"foo";}
bar: 1
EOF;
        $this->assertEquals(array('foo' => new B(), 'bar' => 1), $this->parser->parse($input, false, true), '->parse() is able to parse objects');
    }

    /**
     * @dataProvider invalidDumpedObjectProvider
     */
    public function testObjectSupportDisabledButNoExceptions($input)
    {
        $this->assertEquals(array('foo' => null, 'bar' => 1), $this->parser->parse($input), '->parse() does not parse objects');
    }

    /**
     * @dataProvider getObjectForMapTests
     */
    public function testObjectForMap($yaml, $expected)
    {
        $this->assertEquals($expected, $this->parser->parse($yaml, false, false, true));
    }

    public function getObjectForMapTests()
    {
        $tests = array();

        $yaml = <<<EOF
foo:
    fiz: [cat]
EOF;
        $expected = new \stdClass();
        $expected->foo = new \stdClass();
        $expected->foo->fiz = array('cat');
        $tests['mapping'] = array($yaml, $expected);

        $yaml = '{ "foo": "bar", "fiz": "cat" }';
        $expected = new \stdClass();
        $expected->foo = 'bar';
        $expected->fiz = 'cat';
        $tests['inline-mapping'] = array($yaml, $expected);

        $yaml = "foo: bar\nbaz: foobar";
        $expected = new \stdClass();
        $expected->foo = 'bar';
        $expected->baz = 'foobar';
        $tests['object-for-map-is-applied-after-parsing'] = array($yaml, $expected);

        $yaml = <<<EOT
array:
  - key: one
  - key: two
EOT;
        $expected = new \stdClass();
        $expected->array = array();
        $expected->array[0] = new \stdClass();
        $expected->array[0]->key = 'one';
        $expected->array[1] = new \stdClass();
        $expected->array[1]->key = 'two';
        $tests['nest-map-and-sequence'] = array($yaml, $expected);

        $yaml = <<<YAML
map:
  1: one
  2: two
YAML;
        $expected = new \stdClass();
        $expected->map = new \stdClass();
        $expected->map->{1} = 'one';
        $expected->map->{2} = 'two';
        $tests['numeric-keys'] = array($yaml, $expected);

        $yaml = <<<YAML
map:
  0: one
  1: two
YAML;
        $expected = new \stdClass();
        $expected->map = new \stdClass();
        $expected->map->{0} = 'one';
        $expected->map->{1} = 'two';
        $tests['zero-indexed-numeric-keys'] = array($yaml, $expected);

        return $tests;
    }

    /**
     * @dataProvider invalidDumpedObjectProvider
     * @expectedException \Symfony\Component\Yaml\Exception\ParseException
     */
    public function testObjectsSupportDisabledWithExceptions($yaml)
    {
        $this->parser->parse($yaml, true, false);
    }

    public function invalidDumpedObjectProvider()
    {
        $yamlTag = <<<EOF
foo: !!php/object:O:30:"Symfony\Tests\Component\Yaml\B":1:{s:1:"b";s:3:"foo";}
bar: 1
EOF;
        $localTag = <<<EOF
foo: !php/object:O:30:"Symfony\Tests\Component\Yaml\B":1:{s:1:"b";s:3:"foo";}
bar: 1
EOF;

        return array(
            'yaml-tag' => array($yamlTag),
            'local-tag' => array($localTag),
        );
    }

    /**
     * @requires extension iconv
     */
    public function testNonUtf8Exception()
    {
        $yamls = array(
            iconv('UTF-8', 'ISO-8859-1', "foo: 'äöüß'"),
            iconv('UTF-8', 'ISO-8859-15', "euro: '€'"),
            iconv('UTF-8', 'CP1252', "cp1252: '©ÉÇáñ'"),
        );

        foreach ($yamls as $yaml) {
            try {
                $this->parser->parse($yaml);

                $this->fail('charsets other than UTF-8 are rejected.');
            } catch (\Exception $e) {
                $this->assertInstanceOf('Symfony\Component\Yaml\Exception\ParseException', $e, 'charsets other than UTF-8 are rejected.');
            }
        }
    }

    /**
     * @expectedException \Symfony\Component\Yaml\Exception\ParseException
     */
    public function testUnindentedCollectionException()
    {
        $yaml = <<<'EOF'

collection:
-item1
-item2
-item3

EOF;

        $this->parser->parse($yaml);
    }

    /**
     * @expectedException \Symfony\Component\Yaml\Exception\ParseException
     */
    public function testShortcutKeyUnindentedCollectionException()
    {
        $yaml = <<<'EOF'

collection:
-  key: foo
  foo: bar

EOF;

        $this->parser->parse($yaml);
    }

    /**
     * @expectedException \Symfony\Component\Yaml\Exception\ParseException
     * @expectedExceptionMessageRegExp /^Multiple documents are not supported.+/
     */
    public function testMultipleDocumentsNotSupportedException()
    {
        Yaml::parse(<<<'EOL'
# Ranking of 1998 home runs
---
- Mark McGwire
- Sammy Sosa
- Ken Griffey

# Team ranking
---
- Chicago Cubs
- St Louis Cardinals
EOL
        );
    }

    /**
     * @expectedException \Symfony\Component\Yaml\Exception\ParseException
     */
    public function testSequenceInAMapping()
    {
        Yaml::parse(<<<'EOF'
yaml:
  hash: me
  - array stuff
EOF
        );
    }

    public function testSequenceInMappingStartedBySingleDashLine()
    {
        $yaml = <<<EOT
a:
-
  b:
  -
    bar: baz
- foo
d: e
EOT;
        $expected = array(
            'a' => array(
                array(
                    'b' => array(
                        array(
                            'bar' => 'baz',
                        ),
                    ),
                ),
                'foo',
            ),
            'd' => 'e',
        );

        $this->assertSame($expected, $this->parser->parse($yaml));
    }

    public function testSequenceFollowedByCommentEmbeddedInMapping()
    {
        $yaml = <<<EOT
a:
    b:
        - c
# comment
    d: e
EOT;
        $expected = array(
            'a' => array(
                'b' => array('c'),
                'd' => 'e',
            ),
        );

        $this->assertSame($expected, $this->parser->parse($yaml));
    }

    /**
     * @expectedException \Symfony\Component\Yaml\Exception\ParseException
     */
    public function testMappingInASequence()
    {
        Yaml::parse(<<<'EOF'
yaml:
  - array stuff
  hash: me
EOF
        );
    }

    /**
     * @expectedException \Symfony\Component\Yaml\Exception\ParseException
     * @expectedExceptionMessage missing colon
     */
    public function testScalarInSequence()
    {
        Yaml::parse(<<<EOF
foo:
    - bar
"missing colon"
    foo: bar
EOF
        );
    }

    /**
     * > It is an error for two equal keys to appear in the same mapping node.
     * > In such a case the YAML processor may continue, ignoring the second
     * > `key: value` pair and issuing an appropriate warning. This strategy
     * > preserves a consistent information model for one-pass and random access
     * > applications.
     *
     * @see http://yaml.org/spec/1.2/spec.html#id2759572
     * @see http://yaml.org/spec/1.1/#id932806
     */
    public function testMappingDuplicateKeyBlock()
    {
        $input = <<<EOD
parent:
    child: first
    child: duplicate
parent:
    child: duplicate
    child: duplicate
EOD;
        $expected = array(
            'parent' => array(
                'child' => 'first',
            ),
        );
        $this->assertSame($expected, Yaml::parse($input));
    }

    public function testMappingDuplicateKeyFlow()
    {
        $input = <<<EOD
parent: { child: first, child: duplicate }
parent: { child: duplicate, child: duplicate }
EOD;
        $expected = array(
            'parent' => array(
                'child' => 'first',
            ),
        );
        $this->assertSame($expected, Yaml::parse($input));
    }

    public function testEmptyValue()
    {
        $input = <<<'EOF'
hash:
EOF;

        $this->assertEquals(array('hash' => null), Yaml::parse($input));
    }

    public function testCommentAtTheRootIndent()
    {
        $this->assertEquals(array(
            'services' => array(
                'app.foo_service' => array(
                    'class' => 'Foo',
                ),
                'app/bar_service' => array(
                    'class' => 'Bar',
                ),
            ),
        ), Yaml::parse(<<<'EOF'
# comment 1
services:
# comment 2
    # comment 3
    app.foo_service:
        class: Foo
# comment 4
    # comment 5
    app/bar_service:
        class: Bar
EOF
        ));
    }

    public function testStringBlockWithComments()
    {
        $this->assertEquals(array('content' => <<<'EOT'
# comment 1
header

    # comment 2
    <body>
        <h1>title</h1>
    </body>

footer # comment3
EOT
        ), Yaml::parse(<<<'EOF'
content: |
    # comment 1
    header

        # comment 2
        <body>
            <h1>title</h1>
        </body>

    footer # comment3
EOF
        ));
    }

    public function testFoldedStringBlockWithComments()
    {
        $this->assertEquals(array(array('content' => <<<'EOT'
# comment 1
header

    # comment 2
    <body>
        <h1>title</h1>
    </body>

footer # comment3
EOT
        )), Yaml::parse(<<<'EOF'
-
    content: |
        # comment 1
        header

            # comment 2
            <body>
                <h1>title</h1>
            </body>

        footer # comment3
EOF
        ));
    }

    public function testNestedFoldedStringBlockWithComments()
    {
        $this->assertEquals(array(array(
            'title' => 'some title',
            'content' => <<<'EOT'
# comment 1
header

    # comment 2
    <body>
        <h1>title</h1>
    </body>

footer # comment3
EOT
        )), Yaml::parse(<<<'EOF'
-
    title: some title
    content: |
        # comment 1
        header

            # comment 2
            <body>
                <h1>title</h1>
            </body>

        footer # comment3
EOF
        ));
    }

    public function testReferenceResolvingInInlineStrings()
    {
        $this->assertEquals(array(
            'var' => 'var-value',
            'scalar' => 'var-value',
            'list' => array('var-value'),
            'list_in_list' => array(array('var-value')),
            'map_in_list' => array(array('key' => 'var-value')),
            'embedded_mapping' => array(array('key' => 'var-value')),
            'map' => array('key' => 'var-value'),
            'list_in_map' => array('key' => array('var-value')),
            'map_in_map' => array('foo' => array('bar' => 'var-value')),
        ), Yaml::parse(<<<'EOF'
var:  &var var-value
scalar: *var
list: [ *var ]
list_in_list: [[ *var ]]
map_in_list: [ { key: *var } ]
embedded_mapping: [ key: *var ]
map: { key: *var }
list_in_map: { key: [*var] }
map_in_map: { foo: { bar: *var } }
EOF
        ));
    }

    public function testYamlDirective()
    {
        $yaml = <<<'EOF'
%YAML 1.2
---
foo: 1
bar: 2
EOF;
        $this->assertEquals(array('foo' => 1, 'bar' => 2), $this->parser->parse($yaml));
    }

    public function testFloatKeys()
    {
        $yaml = <<<'EOF'
foo:
    1.2: "bar"
    1.3: "baz"
EOF;

        $expected = array(
            'foo' => array(
                '1.2' => 'bar',
                '1.3' => 'baz',
            ),
        );

        $this->assertEquals($expected, $this->parser->parse($yaml));
    }

    /**
     * @expectedException \Symfony\Component\Yaml\Exception\ParseException
     * @expectedExceptionMessage A colon cannot be used in an unquoted mapping value
     */
    public function testColonInMappingValueException()
    {
        $parser = $this->parser;

        ErrorAssert::assertDeprecationsAreTriggered('Using a colon in the unquoted mapping value "bar: baz" in line 1 is deprecated since Symfony 2.8 and will throw a ParseException in 3.0.', function () use ($parser) {
            $yaml = <<<EOF
foo: bar: baz
EOF;
<<<<<<< HEAD

        $this->parser->parse($yaml);
=======
            $parser->parse($yaml);
        });
>>>>>>> 95a2e68d
    }

    public function testColonInMappingValueExceptionNotTriggeredByColonInComment()
    {
        $yaml = <<<EOT
foo:
    bar: foobar # Note: a comment after a colon
EOT;

        $this->assertSame(array('foo' => array('bar' => 'foobar')), $this->parser->parse($yaml));
    }

    /**
     * @dataProvider getCommentLikeStringInScalarBlockData
     */
    public function testCommentLikeStringsAreNotStrippedInBlockScalars($yaml, $expectedParserResult)
    {
        $this->assertSame($expectedParserResult, $this->parser->parse($yaml));
    }

    public function getCommentLikeStringInScalarBlockData()
    {
        $tests = array();

        $yaml = <<<'EOT'
pages:
    -
        title: some title
        content: |
            # comment 1
            header

                # comment 2
                <body>
                    <h1>title</h1>
                </body>

            footer # comment3
EOT;
        $expected = array(
            'pages' => array(
                array(
                    'title' => 'some title',
                    'content' => <<<'EOT'
# comment 1
header

    # comment 2
    <body>
        <h1>title</h1>
    </body>

footer # comment3
EOT
                    ,
                ),
            ),
        );
        $tests[] = array($yaml, $expected);

        $yaml = <<<'EOT'
test: |
    foo
    # bar
    baz
collection:
    - one: |
        foo
        # bar
        baz
    - two: |
        foo
        # bar
        baz
EOT;
        $expected = array(
            'test' => <<<'EOT'
foo
# bar
baz

EOT
            ,
            'collection' => array(
                array(
                    'one' => <<<'EOT'
foo
# bar
baz

EOT
                    ,
                ),
                array(
                    'two' => <<<'EOT'
foo
# bar
baz
EOT
                    ,
                ),
            ),
        );
        $tests[] = array($yaml, $expected);

        $yaml = <<<EOT
foo:
  bar:
    scalar-block: >
      line1
      line2>
  baz:
# comment
    foobar: ~
EOT;
        $expected = array(
            'foo' => array(
                'bar' => array(
                    'scalar-block' => "line1 line2>\n",
                ),
                'baz' => array(
                    'foobar' => null,
                ),
            ),
        );
        $tests[] = array($yaml, $expected);

        $yaml = <<<'EOT'
a:
    b: hello
#    c: |
#        first row
#        second row
    d: hello
EOT;
        $expected = array(
            'a' => array(
                'b' => 'hello',
                'd' => 'hello',
            ),
        );
        $tests[] = array($yaml, $expected);

        return $tests;
    }

    public function testBlankLinesAreParsedAsNewLinesInFoldedBlocks()
    {
        $yaml = <<<EOT
test: >
    <h2>A heading</h2>

    <ul>
    <li>a list</li>
    <li>may be a good example</li>
    </ul>
EOT;

        $this->assertSame(
            array(
                'test' => <<<EOT
<h2>A heading</h2>
<ul> <li>a list</li> <li>may be a good example</li> </ul>
EOT
                ,
            ),
            $this->parser->parse($yaml)
        );
    }

    public function testAdditionallyIndentedLinesAreParsedAsNewLinesInFoldedBlocks()
    {
        $yaml = <<<EOT
test: >
    <h2>A heading</h2>

    <ul>
      <li>a list</li>
      <li>may be a good example</li>
    </ul>
EOT;

        $this->assertSame(
            array(
                'test' => <<<EOT
<h2>A heading</h2>
<ul>
  <li>a list</li>
  <li>may be a good example</li>
</ul>
EOT
                ,
            ),
            $this->parser->parse($yaml)
        );
    }

    /**
     * @param $lineNumber
     * @param $yaml
     * @dataProvider parserThrowsExceptionWithCorrectLineNumberProvider
     */
    public function testParserThrowsExceptionWithCorrectLineNumber($lineNumber, $yaml)
    {
        $this->setExpectedException(
            '\Symfony\Component\Yaml\Exception\ParseException',
            sprintf('Unexpected characters near "," at line %d (near "bar: "123",").', $lineNumber)
        );

        $this->parser->parse($yaml);
    }

    public function parserThrowsExceptionWithCorrectLineNumberProvider()
    {
        return array(
            array(
                4,
                <<<YAML
foo:
    -
        # bar
        bar: "123",
YAML
            ),
            array(
                5,
                <<<YAML
foo:
    -
        # bar
        # bar
        bar: "123",
YAML
            ),
            array(
                8,
                <<<YAML
foo:
    -
        # foobar
        baz: 123
bar:
    -
        # bar
        bar: "123",
YAML
            ),
            array(
                10,
                <<<YAML
foo:
    -
        # foobar
        # foobar
        baz: 123
bar:
    -
        # bar
        # bar
        bar: "123",
YAML
            ),
        );
    }
}

class B
{
    public $b = 'foo';
}<|MERGE_RESOLUTION|>--- conflicted
+++ resolved
@@ -937,13 +937,8 @@
             $yaml = <<<EOF
 foo: bar: baz
 EOF;
-<<<<<<< HEAD
-
-        $this->parser->parse($yaml);
-=======
             $parser->parse($yaml);
         });
->>>>>>> 95a2e68d
     }
 
     public function testColonInMappingValueExceptionNotTriggeredByColonInComment()
