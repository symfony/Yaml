<?php

/*
 * This file is part of the Symfony package.
 *
 * (c) Fabien Potencier <fabien@symfony.com>
 *
 * For the full copyright and license information, please view the LICENSE
 * file that was distributed with this source code.
 */

namespace Symfony\Component\Yaml\Tests;

use PHPUnit\Framework\TestCase;
use Symfony\Bridge\PhpUnit\ForwardCompatTestTrait;
use Symfony\Component\Yaml\Exception\ParseException;
use Symfony\Component\Yaml\Parser;
use Symfony\Component\Yaml\Tag\TaggedValue;
use Symfony\Component\Yaml\Yaml;

class ParserTest extends TestCase
{
    use ForwardCompatTestTrait;

    /** @var Parser */
    protected $parser;

<<<<<<< HEAD
    protected function setUp(): void
=======
    private function doSetUp()
>>>>>>> 70d308fa
    {
        $this->parser = new Parser();
    }

<<<<<<< HEAD
    protected function tearDown(): void
=======
    private function doTearDown()
>>>>>>> 70d308fa
    {
        $this->parser = null;

        chmod(__DIR__.'/Fixtures/not_readable.yml', 0644);
    }

    /**
     * @dataProvider getDataFormSpecifications
     */
    public function testSpecifications($expected, $yaml, $comment)
    {
        $this->assertEquals($expected, var_export($this->parser->parse($yaml), true), $comment);
    }

    public function getDataFormSpecifications()
    {
        return $this->loadTestsFromFixtureFiles('index.yml');
    }

    public function getNonStringMappingKeysData()
    {
        return $this->loadTestsFromFixtureFiles('nonStringKeys.yml');
    }

    public function testTabsInYaml()
    {
        // test tabs in YAML
        $yamls = [
            "foo:\n	bar",
            "foo:\n 	bar",
            "foo:\n	 bar",
            "foo:\n 	 bar",
        ];

        foreach ($yamls as $yaml) {
            try {
                $content = $this->parser->parse($yaml);

                $this->fail('YAML files must not contain tabs');
            } catch (\Exception $e) {
                $this->assertInstanceOf('\Exception', $e, 'YAML files must not contain tabs');
                $this->assertEquals('A YAML file cannot contain tabs as indentation at line 2 (near "'.strpbrk($yaml, "\t").'").', $e->getMessage(), 'YAML files must not contain tabs');
            }
        }
    }

    public function testEndOfTheDocumentMarker()
    {
        $yaml = <<<'EOF'
--- %YAML:1.0
foo
...
EOF;

        $this->assertEquals('foo', $this->parser->parse($yaml));
    }

    public function getBlockChompingTests()
    {
        $tests = [];

        $yaml = <<<'EOF'
foo: |-
    one
    two
bar: |-
    one
    two

EOF;
        $expected = [
            'foo' => "one\ntwo",
            'bar' => "one\ntwo",
        ];
        $tests['Literal block chomping strip with single trailing newline'] = [$expected, $yaml];

        $yaml = <<<'EOF'
foo: |-
    one
    two

bar: |-
    one
    two


EOF;
        $expected = [
            'foo' => "one\ntwo",
            'bar' => "one\ntwo",
        ];
        $tests['Literal block chomping strip with multiple trailing newlines'] = [$expected, $yaml];

        $yaml = <<<'EOF'
{}


EOF;
        $expected = [];
        $tests['Literal block chomping strip with multiple trailing newlines after a 1-liner'] = [$expected, $yaml];

        $yaml = <<<'EOF'
foo: |-
    one
    two
bar: |-
    one
    two
EOF;
        $expected = [
            'foo' => "one\ntwo",
            'bar' => "one\ntwo",
        ];
        $tests['Literal block chomping strip without trailing newline'] = [$expected, $yaml];

        $yaml = <<<'EOF'
foo: |
    one
    two
bar: |
    one
    two

EOF;
        $expected = [
            'foo' => "one\ntwo\n",
            'bar' => "one\ntwo\n",
        ];
        $tests['Literal block chomping clip with single trailing newline'] = [$expected, $yaml];

        $yaml = <<<'EOF'
foo: |
    one
    two

bar: |
    one
    two


EOF;
        $expected = [
            'foo' => "one\ntwo\n",
            'bar' => "one\ntwo\n",
        ];
        $tests['Literal block chomping clip with multiple trailing newlines'] = [$expected, $yaml];

        $yaml = <<<'EOF'
foo:
- bar: |
    one

    two
EOF;
        $expected = [
            'foo' => [
                [
                    'bar' => "one\n\ntwo",
                ],
            ],
        ];
        $tests['Literal block chomping clip with embedded blank line inside unindented collection'] = [$expected, $yaml];

        $yaml = <<<'EOF'
foo: |
    one
    two
bar: |
    one
    two
EOF;
        $expected = [
            'foo' => "one\ntwo\n",
            'bar' => "one\ntwo",
        ];
        $tests['Literal block chomping clip without trailing newline'] = [$expected, $yaml];

        $yaml = <<<'EOF'
foo: |+
    one
    two
bar: |+
    one
    two

EOF;
        $expected = [
            'foo' => "one\ntwo\n",
            'bar' => "one\ntwo\n",
        ];
        $tests['Literal block chomping keep with single trailing newline'] = [$expected, $yaml];

        $yaml = <<<'EOF'
foo: |+
    one
    two

bar: |+
    one
    two


EOF;
        $expected = [
            'foo' => "one\ntwo\n\n",
            'bar' => "one\ntwo\n\n",
        ];
        $tests['Literal block chomping keep with multiple trailing newlines'] = [$expected, $yaml];

        $yaml = <<<'EOF'
foo: |+
    one
    two
bar: |+
    one
    two
EOF;
        $expected = [
            'foo' => "one\ntwo\n",
            'bar' => "one\ntwo",
        ];
        $tests['Literal block chomping keep without trailing newline'] = [$expected, $yaml];

        $yaml = <<<'EOF'
foo: >-
    one
    two
bar: >-
    one
    two

EOF;
        $expected = [
            'foo' => 'one two',
            'bar' => 'one two',
        ];
        $tests['Folded block chomping strip with single trailing newline'] = [$expected, $yaml];

        $yaml = <<<'EOF'
foo: >-
    one
    two

bar: >-
    one
    two


EOF;
        $expected = [
            'foo' => 'one two',
            'bar' => 'one two',
        ];
        $tests['Folded block chomping strip with multiple trailing newlines'] = [$expected, $yaml];

        $yaml = <<<'EOF'
foo: >-
    one
    two
bar: >-
    one
    two
EOF;
        $expected = [
            'foo' => 'one two',
            'bar' => 'one two',
        ];
        $tests['Folded block chomping strip without trailing newline'] = [$expected, $yaml];

        $yaml = <<<'EOF'
foo: >
    one
    two
bar: >
    one
    two

EOF;
        $expected = [
            'foo' => "one two\n",
            'bar' => "one two\n",
        ];
        $tests['Folded block chomping clip with single trailing newline'] = [$expected, $yaml];

        $yaml = <<<'EOF'
foo: >
    one
    two

bar: >
    one
    two


EOF;
        $expected = [
            'foo' => "one two\n",
            'bar' => "one two\n",
        ];
        $tests['Folded block chomping clip with multiple trailing newlines'] = [$expected, $yaml];

        $yaml = <<<'EOF'
foo: >
    one
    two
bar: >
    one
    two
EOF;
        $expected = [
            'foo' => "one two\n",
            'bar' => 'one two',
        ];
        $tests['Folded block chomping clip without trailing newline'] = [$expected, $yaml];

        $yaml = <<<'EOF'
foo: >+
    one
    two
bar: >+
    one
    two

EOF;
        $expected = [
            'foo' => "one two\n",
            'bar' => "one two\n",
        ];
        $tests['Folded block chomping keep with single trailing newline'] = [$expected, $yaml];

        $yaml = <<<'EOF'
foo: >+
    one
    two

bar: >+
    one
    two


EOF;
        $expected = [
            'foo' => "one two\n\n",
            'bar' => "one two\n\n",
        ];
        $tests['Folded block chomping keep with multiple trailing newlines'] = [$expected, $yaml];

        $yaml = <<<'EOF'
foo: >+
    one
    two
bar: >+
    one
    two
EOF;
        $expected = [
            'foo' => "one two\n",
            'bar' => 'one two',
        ];
        $tests['Folded block chomping keep without trailing newline'] = [$expected, $yaml];

        return $tests;
    }

    /**
     * @dataProvider getBlockChompingTests
     */
    public function testBlockChomping($expected, $yaml)
    {
        $this->assertSame($expected, $this->parser->parse($yaml));
    }

    /**
     * Regression test for issue #7989.
     *
     * @see https://github.com/symfony/symfony/issues/7989
     */
    public function testBlockLiteralWithLeadingNewlines()
    {
        $yaml = <<<'EOF'
foo: |-


    bar

EOF;
        $expected = [
            'foo' => "\n\nbar",
        ];

        $this->assertSame($expected, $this->parser->parse($yaml));
    }

    public function testObjectSupportEnabled()
    {
        $input = <<<'EOF'
foo: !php/object O:30:"Symfony\Component\Yaml\Tests\B":1:{s:1:"b";s:3:"foo";}
bar: 1
EOF;
        $this->assertEquals(['foo' => new B(), 'bar' => 1], $this->parser->parse($input, Yaml::PARSE_OBJECT), '->parse() is able to parse objects');
    }

    public function testObjectSupportDisabledButNoExceptions()
    {
        $input = <<<'EOF'
foo: !php/object O:30:"Symfony\Tests\Component\Yaml\B":1:{s:1:"b";s:3:"foo";}
bar: 1
EOF;
        $this->assertEquals(['foo' => null, 'bar' => 1], $this->parser->parse($input), '->parse() does not parse objects');
    }

    /**
     * @dataProvider getObjectForMapTests
     */
    public function testObjectForMap($yaml, $expected)
    {
        $flags = Yaml::PARSE_OBJECT_FOR_MAP;

        $this->assertEquals($expected, $this->parser->parse($yaml, $flags));
    }

    public function getObjectForMapTests()
    {
        $tests = [];

        $yaml = <<<'EOF'
foo:
    fiz: [cat]
EOF;
        $expected = new \stdClass();
        $expected->foo = new \stdClass();
        $expected->foo->fiz = ['cat'];
        $tests['mapping'] = [$yaml, $expected];

        $yaml = '{ "foo": "bar", "fiz": "cat" }';
        $expected = new \stdClass();
        $expected->foo = 'bar';
        $expected->fiz = 'cat';
        $tests['inline-mapping'] = [$yaml, $expected];

        $yaml = "foo: bar\nbaz: foobar";
        $expected = new \stdClass();
        $expected->foo = 'bar';
        $expected->baz = 'foobar';
        $tests['object-for-map-is-applied-after-parsing'] = [$yaml, $expected];

        $yaml = <<<'EOT'
array:
  - key: one
  - key: two
EOT;
        $expected = new \stdClass();
        $expected->array = [];
        $expected->array[0] = new \stdClass();
        $expected->array[0]->key = 'one';
        $expected->array[1] = new \stdClass();
        $expected->array[1]->key = 'two';
        $tests['nest-map-and-sequence'] = [$yaml, $expected];

        $yaml = <<<'YAML'
map:
  1: one
  2: two
YAML;
        $expected = new \stdClass();
        $expected->map = new \stdClass();
        $expected->map->{1} = 'one';
        $expected->map->{2} = 'two';
        $tests['numeric-keys'] = [$yaml, $expected];

        $yaml = <<<'YAML'
map:
  '0': one
  '1': two
YAML;
        $expected = new \stdClass();
        $expected->map = new \stdClass();
        $expected->map->{0} = 'one';
        $expected->map->{1} = 'two';
        $tests['zero-indexed-numeric-keys'] = [$yaml, $expected];

        return $tests;
    }

    /**
     * @expectedException \Symfony\Component\Yaml\Exception\ParseException
     */
    public function testObjectsSupportDisabledWithExceptions()
    {
        $yaml = <<<'EOF'
foo: !php/object:O:30:"Symfony\Tests\Component\Yaml\B":1:{s:1:"b";s:3:"foo";}
bar: 1
EOF;

        $this->parser->parse($yaml, Yaml::PARSE_EXCEPTION_ON_INVALID_TYPE);
    }

    /**
     * @group legacy
     * @expectedDeprecation Support for mapping keys in multi-line blocks is deprecated since Symfony 4.3 and will throw a ParseException in 5.0.
     */
    public function testMappingKeyInMultiLineStringTriggersDeprecationNotice()
    {
        $yaml = <<<'EOF'
data:
    dbal:wrong
        default_connection: monolith
EOF;
        $this->parser->parse($yaml);
    }

    public function testCanParseContentWithTrailingSpaces()
    {
        $yaml = "items:  \n  foo: bar";

        $expected = [
            'items' => ['foo' => 'bar'],
        ];

        $this->assertSame($expected, $this->parser->parse($yaml));
    }

    /**
     * @requires extension iconv
     */
    public function testNonUtf8Exception()
    {
        $yamls = [
            iconv('UTF-8', 'ISO-8859-1', "foo: 'äöüß'"),
            iconv('UTF-8', 'ISO-8859-15', "euro: '€'"),
            iconv('UTF-8', 'CP1252', "cp1252: '©ÉÇáñ'"),
        ];

        foreach ($yamls as $yaml) {
            try {
                $this->parser->parse($yaml);

                $this->fail('charsets other than UTF-8 are rejected.');
            } catch (\Exception $e) {
                $this->assertInstanceOf('Symfony\Component\Yaml\Exception\ParseException', $e, 'charsets other than UTF-8 are rejected.');
            }
        }
    }

    /**
     * @expectedException \Symfony\Component\Yaml\Exception\ParseException
     */
    public function testUnindentedCollectionException()
    {
        $yaml = <<<'EOF'

collection:
-item1
-item2
-item3

EOF;

        $this->parser->parse($yaml);
    }

    /**
     * @expectedException \Symfony\Component\Yaml\Exception\ParseException
     */
    public function testShortcutKeyUnindentedCollectionException()
    {
        $yaml = <<<'EOF'

collection:
-  key: foo
  foo: bar

EOF;

        $this->parser->parse($yaml);
    }

    /**
     * @expectedException \Symfony\Component\Yaml\Exception\ParseException
     * @expectedExceptionMessageRegExp /^Multiple documents are not supported.+/
     */
    public function testMultipleDocumentsNotSupportedException()
    {
        Yaml::parse(<<<'EOL'
# Ranking of 1998 home runs
---
- Mark McGwire
- Sammy Sosa
- Ken Griffey

# Team ranking
---
- Chicago Cubs
- St Louis Cardinals
EOL
        );
    }

    /**
     * @expectedException \Symfony\Component\Yaml\Exception\ParseException
     */
    public function testSequenceInAMapping()
    {
        Yaml::parse(<<<'EOF'
yaml:
  hash: me
  - array stuff
EOF
        );
    }

    public function testSequenceInMappingStartedBySingleDashLine()
    {
        $yaml = <<<'EOT'
a:
-
  b:
  -
    bar: baz
- foo
d: e
EOT;
        $expected = [
            'a' => [
                [
                    'b' => [
                        [
                            'bar' => 'baz',
                        ],
                    ],
                ],
                'foo',
            ],
            'd' => 'e',
        ];

        $this->assertSame($expected, $this->parser->parse($yaml));
    }

    public function testSequenceFollowedByCommentEmbeddedInMapping()
    {
        $yaml = <<<'EOT'
a:
    b:
        - c
# comment
    d: e
EOT;
        $expected = [
            'a' => [
                'b' => ['c'],
                'd' => 'e',
            ],
        ];

        $this->assertSame($expected, $this->parser->parse($yaml));
    }

    public function testNonStringFollowedByCommentEmbeddedInMapping()
    {
        $yaml = <<<'EOT'
a:
    b:
        {}
# comment
    d:
        1.1
# another comment
EOT;
        $expected = [
            'a' => [
                'b' => [],
                'd' => 1.1,
            ],
        ];

        $this->assertSame($expected, $this->parser->parse($yaml));
    }

    public function getParseExceptionNotAffectedMultiLineStringLastResortParsing()
    {
        $tests = [];

        $yaml = <<<'EOT'
a
    b:
EOT;
        $tests['parse error on first line'] = [$yaml];

        $yaml = <<<'EOT'
a

b
    c:
EOT;
        $tests['parse error due to inconsistent indentation'] = [$yaml];

        $yaml = <<<'EOT'
 &  *  !  |  >  '  "  %  @  ` #, { asd a;sdasd }-@^qw3
EOT;
        $tests['symfony/symfony/issues/22967#issuecomment-322067742'] = [$yaml];

        return $tests;
    }

    /**
     * @dataProvider getParseExceptionNotAffectedMultiLineStringLastResortParsing
     * @expectedException \Symfony\Component\Yaml\Exception\ParseException
     */
    public function testParseExceptionNotAffectedByMultiLineStringLastResortParsing($yaml)
    {
        $this->parser->parse($yaml);
    }

    public function testMultiLineStringLastResortParsing()
    {
        $yaml = <<<'EOT'
test:
  You can have things that don't look like strings here
  true
  yes you can
EOT;
        $expected = [
            'test' => 'You can have things that don\'t look like strings here true yes you can',
        ];

        $this->assertSame($expected, $this->parser->parse($yaml));

        $yaml = <<<'EOT'
a:
    b
       c
EOT;
        $expected = [
            'a' => 'b c',
        ];

        $this->assertSame($expected, $this->parser->parse($yaml));
    }

    /**
     * @expectedException \Symfony\Component\Yaml\Exception\ParseException
     */
    public function testMappingInASequence()
    {
        Yaml::parse(<<<'EOF'
yaml:
  - array stuff
  hash: me
EOF
        );
    }

    /**
     * @expectedException \Symfony\Component\Yaml\Exception\ParseException
     * @expectedExceptionMessage missing colon
     */
    public function testScalarInSequence()
    {
        Yaml::parse(<<<'EOF'
foo:
    - bar
"missing colon"
    foo: bar
EOF
        );
    }

    /**
     * @expectedException \Symfony\Component\Yaml\Exception\ParseException
     * @expectedExceptionMessage Duplicate key "child" detected
     *
     * > It is an error for two equal keys to appear in the same mapping node.
     * > In such a case the YAML processor may continue, ignoring the second
     * > "key: value" pair and issuing an appropriate warning. This strategy
     * > preserves a consistent information model for one-pass and random access
     * > applications.
     *
     * @see http://yaml.org/spec/1.2/spec.html#id2759572
     * @see http://yaml.org/spec/1.1/#id932806
     */
    public function testMappingDuplicateKeyBlock()
    {
        $input = <<<'EOD'
parent:
    child: first
    child: duplicate
parent:
    child: duplicate
    child: duplicate
EOD;
        $expected = [
            'parent' => [
                'child' => 'first',
            ],
        ];
        $this->assertSame($expected, Yaml::parse($input));
    }

    /**
     * @expectedException \Symfony\Component\Yaml\Exception\ParseException
     * @expectedExceptionMessage Duplicate key "child" detected
     */
    public function testMappingDuplicateKeyFlow()
    {
        $input = <<<'EOD'
parent: { child: first, child: duplicate }
parent: { child: duplicate, child: duplicate }
EOD;
        $expected = [
            'parent' => [
                'child' => 'first',
            ],
        ];
        $this->assertSame($expected, Yaml::parse($input));
    }

    /**
     * @expectedException \Symfony\Component\Yaml\Exception\ParseException
     * @dataProvider getParseExceptionOnDuplicateData
     */
    public function testParseExceptionOnDuplicate($input, $duplicateKey, $lineNumber)
    {
        $this->expectExceptionMessage(sprintf('Duplicate key "%s" detected at line %d', $duplicateKey, $lineNumber));

        Yaml::parse($input);
    }

    public function getParseExceptionOnDuplicateData()
    {
        $tests = [];

        $yaml = <<<EOD
parent: { child: first, child: duplicate }
EOD;
        $tests[] = [$yaml, 'child', 1];

        $yaml = <<<EOD
parent:
  child: first,
  child: duplicate
EOD;
        $tests[] = [$yaml, 'child', 3];

        $yaml = <<<EOD
parent: { child: foo }
parent: { child: bar }
EOD;
        $tests[] = [$yaml, 'parent', 2];

        $yaml = <<<EOD
parent: { child_mapping: { value: bar},  child_mapping: { value: bar} }
EOD;
        $tests[] = [$yaml, 'child_mapping', 1];

        $yaml = <<<EOD
parent:
  child_mapping:
    value: bar
  child_mapping:
    value: bar
EOD;
        $tests[] = [$yaml, 'child_mapping', 4];

        $yaml = <<<EOD
parent: { child_sequence: ['key1', 'key2', 'key3'],  child_sequence: ['key1', 'key2', 'key3'] }
EOD;
        $tests[] = [$yaml, 'child_sequence', 1];

        $yaml = <<<EOD
parent:
  child_sequence:
    - key1
    - key2
    - key3
  child_sequence:
    - key1
    - key2
    - key3
EOD;
        $tests[] = [$yaml, 'child_sequence', 6];

        return $tests;
    }

    public function testEmptyValue()
    {
        $input = <<<'EOF'
hash:
EOF;

        $this->assertEquals(['hash' => null], Yaml::parse($input));
    }

    public function testCommentAtTheRootIndent()
    {
        $this->assertEquals([
            'services' => [
                'app.foo_service' => [
                    'class' => 'Foo',
                ],
                'app/bar_service' => [
                    'class' => 'Bar',
                ],
            ],
        ], Yaml::parse(<<<'EOF'
# comment 1
services:
# comment 2
    # comment 3
    app.foo_service:
        class: Foo
# comment 4
    # comment 5
    app/bar_service:
        class: Bar
EOF
        ));
    }

    public function testStringBlockWithComments()
    {
        $this->assertEquals(['content' => <<<'EOT'
# comment 1
header

    # comment 2
    <body>
        <h1>title</h1>
    </body>

footer # comment3
EOT
        ], Yaml::parse(<<<'EOF'
content: |
    # comment 1
    header

        # comment 2
        <body>
            <h1>title</h1>
        </body>

    footer # comment3
EOF
        ));
    }

    public function testFoldedStringBlockWithComments()
    {
        $this->assertEquals([['content' => <<<'EOT'
# comment 1
header

    # comment 2
    <body>
        <h1>title</h1>
    </body>

footer # comment3
EOT
        ]], Yaml::parse(<<<'EOF'
-
    content: |
        # comment 1
        header

            # comment 2
            <body>
                <h1>title</h1>
            </body>

        footer # comment3
EOF
        ));
    }

    public function testNestedFoldedStringBlockWithComments()
    {
        $this->assertEquals([[
            'title' => 'some title',
            'content' => <<<'EOT'
# comment 1
header

    # comment 2
    <body>
        <h1>title</h1>
    </body>

footer # comment3
EOT
        ]], Yaml::parse(<<<'EOF'
-
    title: some title
    content: |
        # comment 1
        header

            # comment 2
            <body>
                <h1>title</h1>
            </body>

        footer # comment3
EOF
        ));
    }

    public function testReferenceResolvingInInlineStrings()
    {
        $this->assertEquals([
            'var' => 'var-value',
            'scalar' => 'var-value',
            'list' => ['var-value'],
            'list_in_list' => [['var-value']],
            'map_in_list' => [['key' => 'var-value']],
            'embedded_mapping' => [['key' => 'var-value']],
            'map' => ['key' => 'var-value'],
            'list_in_map' => ['key' => ['var-value']],
            'map_in_map' => ['foo' => ['bar' => 'var-value']],
        ], Yaml::parse(<<<'EOF'
var:  &var var-value
scalar: *var
list: [ *var ]
list_in_list: [[ *var ]]
map_in_list: [ { key: *var } ]
embedded_mapping: [ key: *var ]
map: { key: *var }
list_in_map: { key: [*var] }
map_in_map: { foo: { bar: *var } }
EOF
        ));
    }

    public function testYamlDirective()
    {
        $yaml = <<<'EOF'
%YAML 1.2
---
foo: 1
bar: 2
EOF;
        $this->assertEquals(['foo' => 1, 'bar' => 2], $this->parser->parse($yaml));
    }

    /**
     * @expectedException \Symfony\Component\Yaml\Exception\ParseException
     * @expectedExceptionMessage Numeric keys are not supported. Quote your evaluable mapping keys instead
     */
    public function testFloatKeys()
    {
        $yaml = <<<'EOF'
foo:
    1.2: "bar"
    1.3: "baz"
EOF;

        $this->parser->parse($yaml);
    }

    /**
     * @expectedException \Symfony\Component\Yaml\Exception\ParseException
     * @expectedExceptionMessage Non-string keys are not supported. Quote your evaluable mapping keys instead
     */
    public function testBooleanKeys()
    {
        $yaml = <<<'EOF'
true: foo
false: bar
EOF;

        $this->parser->parse($yaml);
    }

    public function testExplicitStringCasting()
    {
        $yaml = <<<'EOF'
'1.2': "bar"
!!str 1.3: "baz"

'true': foo
!!str false: bar

!!str null: 'null'
'~': 'null'
EOF;

        $expected = [
            '1.2' => 'bar',
            '1.3' => 'baz',
            'true' => 'foo',
            'false' => 'bar',
            'null' => 'null',
            '~' => 'null',
        ];

        $this->assertEquals($expected, $this->parser->parse($yaml));
    }

    /**
     * @expectedException \Symfony\Component\Yaml\Exception\ParseException
     * @expectedExceptionMessage A colon cannot be used in an unquoted mapping value
     */
    public function testColonInMappingValueException()
    {
        $yaml = <<<'EOF'
foo: bar: baz
EOF;

        $this->parser->parse($yaml);
    }

    public function testColonInMappingValueExceptionNotTriggeredByColonInComment()
    {
        $yaml = <<<'EOT'
foo:
    bar: foobar # Note: a comment after a colon
EOT;

        $this->assertSame(['foo' => ['bar' => 'foobar']], $this->parser->parse($yaml));
    }

    /**
     * @dataProvider getCommentLikeStringInScalarBlockData
     */
    public function testCommentLikeStringsAreNotStrippedInBlockScalars($yaml, $expectedParserResult)
    {
        $this->assertSame($expectedParserResult, $this->parser->parse($yaml));
    }

    public function getCommentLikeStringInScalarBlockData()
    {
        $tests = [];

        $yaml = <<<'EOT'
pages:
    -
        title: some title
        content: |
            # comment 1
            header

                # comment 2
                <body>
                    <h1>title</h1>
                </body>

            footer # comment3
EOT;
        $expected = [
            'pages' => [
                [
                    'title' => 'some title',
                    'content' => <<<'EOT'
# comment 1
header

    # comment 2
    <body>
        <h1>title</h1>
    </body>

footer # comment3
EOT
                    ,
                ],
            ],
        ];
        $tests[] = [$yaml, $expected];

        $yaml = <<<'EOT'
test: |
    foo
    # bar
    baz
collection:
    - one: |
        foo
        # bar
        baz
    - two: |
        foo
        # bar
        baz
EOT;
        $expected = [
            'test' => <<<'EOT'
foo
# bar
baz

EOT
            ,
            'collection' => [
                [
                    'one' => <<<'EOT'
foo
# bar
baz

EOT
                    ,
                ],
                [
                    'two' => <<<'EOT'
foo
# bar
baz
EOT
                    ,
                ],
            ],
        ];
        $tests[] = [$yaml, $expected];

        $yaml = <<<'EOT'
foo:
  bar:
    scalar-block: >
      line1
      line2>
  baz:
# comment
    foobar: ~
EOT;
        $expected = [
            'foo' => [
                'bar' => [
                    'scalar-block' => "line1 line2>\n",
                ],
                'baz' => [
                    'foobar' => null,
                ],
            ],
        ];
        $tests[] = [$yaml, $expected];

        $yaml = <<<'EOT'
a:
    b: hello
#    c: |
#        first row
#        second row
    d: hello
EOT;
        $expected = [
            'a' => [
                'b' => 'hello',
                'd' => 'hello',
            ],
        ];
        $tests[] = [$yaml, $expected];

        return $tests;
    }

    public function testBlankLinesAreParsedAsNewLinesInFoldedBlocks()
    {
        $yaml = <<<'EOT'
test: >
    <h2>A heading</h2>

    <ul>
    <li>a list</li>
    <li>may be a good example</li>
    </ul>
EOT;

        $this->assertSame(
            [
                'test' => <<<'EOT'
<h2>A heading</h2>
<ul> <li>a list</li> <li>may be a good example</li> </ul>
EOT
                ,
            ],
            $this->parser->parse($yaml)
        );
    }

    public function testAdditionallyIndentedLinesAreParsedAsNewLinesInFoldedBlocks()
    {
        $yaml = <<<'EOT'
test: >
    <h2>A heading</h2>

    <ul>
      <li>a list</li>
      <li>may be a good example</li>
    </ul>
EOT;

        $this->assertSame(
            [
                'test' => <<<'EOT'
<h2>A heading</h2>
<ul>
  <li>a list</li>
  <li>may be a good example</li>
</ul>
EOT
                ,
            ],
            $this->parser->parse($yaml)
        );
    }

    /**
     * @dataProvider getBinaryData
     */
    public function testParseBinaryData($data)
    {
        $this->assertSame(['data' => 'Hello world'], $this->parser->parse($data));
    }

    public function getBinaryData()
    {
        return [
            'enclosed with double quotes' => ['data: !!binary "SGVsbG8gd29ybGQ="'],
            'enclosed with single quotes' => ["data: !!binary 'SGVsbG8gd29ybGQ='"],
            'containing spaces' => ['data: !!binary  "SGVs bG8gd 29ybGQ="'],
            'in block scalar' => [
                <<<'EOT'
data: !!binary |
    SGVsbG8gd29ybGQ=
EOT
    ],
            'containing spaces in block scalar' => [
                <<<'EOT'
data: !!binary |
    SGVs bG8gd 29ybGQ=
EOT
    ],
        ];
    }

    /**
     * @dataProvider getInvalidBinaryData
     * @expectedException \Symfony\Component\Yaml\Exception\ParseException
     */
    public function testParseInvalidBinaryData($data, $expectedMessage)
    {
        if (method_exists($this, 'expectException')) {
            $this->expectExceptionMessageRegExp($expectedMessage);
        } else {
            $this->setExpectedExceptionRegExp(ParseException::class, $expectedMessage);
        }

        $this->parser->parse($data);
    }

    public function getInvalidBinaryData()
    {
        return [
            'length not a multiple of four' => ['data: !!binary "SGVsbG8d29ybGQ="', '/The normalized base64 encoded data \(data without whitespace characters\) length must be a multiple of four \(\d+ bytes given\)/'],
            'invalid characters' => ['!!binary "SGVsbG8#d29ybGQ="', '/The base64 encoded data \(.*\) contains invalid characters/'],
            'too many equals characters' => ['data: !!binary "SGVsbG8gd29yb==="', '/The base64 encoded data \(.*\) contains invalid characters/'],
            'misplaced equals character' => ['data: !!binary "SGVsbG8gd29ybG=Q"', '/The base64 encoded data \(.*\) contains invalid characters/'],
            'length not a multiple of four in block scalar' => [
                <<<'EOT'
data: !!binary |
    SGVsbG8d29ybGQ=
EOT
                ,
                '/The normalized base64 encoded data \(data without whitespace characters\) length must be a multiple of four \(\d+ bytes given\)/',
            ],
            'invalid characters in block scalar' => [
                <<<'EOT'
data: !!binary |
    SGVsbG8#d29ybGQ=
EOT
                ,
                '/The base64 encoded data \(.*\) contains invalid characters/',
            ],
            'too many equals characters in block scalar' => [
                <<<'EOT'
data: !!binary |
    SGVsbG8gd29yb===
EOT
                ,
                '/The base64 encoded data \(.*\) contains invalid characters/',
            ],
            'misplaced equals character in block scalar' => [
                <<<'EOT'
data: !!binary |
    SGVsbG8gd29ybG=Q
EOT
                ,
                '/The base64 encoded data \(.*\) contains invalid characters/',
            ],
        ];
    }

    public function testParseDateAsMappingValue()
    {
        $yaml = <<<'EOT'
date: 2002-12-14
EOT;
        $expectedDate = new \DateTime();
        $expectedDate->setTimeZone(new \DateTimeZone('UTC'));
        $expectedDate->setDate(2002, 12, 14);
        $expectedDate->setTime(0, 0, 0);

        $this->assertEquals(['date' => $expectedDate], $this->parser->parse($yaml, Yaml::PARSE_DATETIME));
    }

    /**
     * @param $lineNumber
     * @param $yaml
     * @dataProvider parserThrowsExceptionWithCorrectLineNumberProvider
     */
    public function testParserThrowsExceptionWithCorrectLineNumber($lineNumber, $yaml)
    {
        if (method_exists($this, 'expectException')) {
            $this->expectException('\Symfony\Component\Yaml\Exception\ParseException');
            $this->expectExceptionMessage(sprintf('Unexpected characters near "," at line %d (near "bar: "123",").', $lineNumber));
        } else {
            $this->setExpectedException('\Symfony\Component\Yaml\Exception\ParseException', sprintf('Unexpected characters near "," at line %d (near "bar: "123",").', $lineNumber));
        }

        $this->parser->parse($yaml);
    }

    public function parserThrowsExceptionWithCorrectLineNumberProvider()
    {
        return [
            [
                4,
                <<<'YAML'
foo:
    -
        # bar
        bar: "123",
YAML
            ],
            [
                5,
                <<<'YAML'
foo:
    -
        # bar
        # bar
        bar: "123",
YAML
            ],
            [
                8,
                <<<'YAML'
foo:
    -
        # foobar
        baz: 123
bar:
    -
        # bar
        bar: "123",
YAML
            ],
            [
                10,
                <<<'YAML'
foo:
    -
        # foobar
        # foobar
        baz: 123
bar:
    -
        # bar
        # bar
        bar: "123",
YAML
            ],
        ];
    }

    public function testParseMultiLineQuotedString()
    {
        $yaml = <<<EOT
foo: "bar
  baz
   foobar
foo"
bar: baz
EOT;

        $this->assertSame(['foo' => 'bar baz foobar foo', 'bar' => 'baz'], $this->parser->parse($yaml));
    }

    public function testMultiLineQuotedStringWithTrailingBackslash()
    {
        $yaml = <<<YAML
foobar:
    "foo\
    bar"
YAML;

        $this->assertSame(['foobar' => 'foobar'], $this->parser->parse($yaml));
    }

    public function testCommentCharactersInMultiLineQuotedStrings()
    {
        $yaml = <<<YAML
foo:
    foobar: 'foo
      #bar'
    bar: baz
YAML;
        $expected = [
            'foo' => [
                'foobar' => 'foo #bar',
                'bar' => 'baz',
            ],
        ];

        $this->assertSame($expected, $this->parser->parse($yaml));
    }

    public function testBlankLinesInQuotedMultiLineString()
    {
        $yaml = <<<YAML
foobar: 'foo

    bar'
YAML;
        $expected = [
            'foobar' => "foo\nbar",
        ];

        $this->assertSame($expected, $this->parser->parse($yaml));
    }

    public function testParseMultiLineUnquotedString()
    {
        $yaml = <<<EOT
foo: bar
  baz
   foobar
  foo
bar: baz
EOT;

        $this->assertSame(['foo' => 'bar baz foobar foo', 'bar' => 'baz'], $this->parser->parse($yaml));
    }

    public function testParseMultiLineString()
    {
        $this->assertEquals("foo bar\nbaz", $this->parser->parse("foo\nbar\n\nbaz"));
    }

    /**
     * @dataProvider multiLineDataProvider
     */
    public function testParseMultiLineMappingValue($yaml, $expected, $parseError)
    {
        $this->assertEquals($expected, $this->parser->parse($yaml));
    }

    public function multiLineDataProvider()
    {
        $tests = [];

        $yaml = <<<'EOF'
foo:
- bar:
    one

    two
    three
EOF;
        $expected = [
            'foo' => [
                [
                    'bar' => "one\ntwo three",
                ],
            ],
        ];

        $tests[] = [$yaml, $expected, false];

        $yaml = <<<'EOF'
bar
"foo"
EOF;
        $expected = 'bar "foo"';

        $tests[] = [$yaml, $expected, false];

        $yaml = <<<'EOF'
bar
"foo
EOF;
        $expected = 'bar "foo';

        $tests[] = [$yaml, $expected, false];

        $yaml = <<<'EOF'
bar

'foo'
EOF;
        $expected = "bar\n'foo'";

        $tests[] = [$yaml, $expected, false];

        $yaml = <<<'EOF'
bar

foo'
EOF;
        $expected = "bar\nfoo'";

        $tests[] = [$yaml, $expected, false];

        return $tests;
    }

    public function testTaggedInlineMapping()
    {
        $this->assertEquals(new TaggedValue('foo', ['foo' => 'bar']), $this->parser->parse('!foo {foo: bar}', Yaml::PARSE_CUSTOM_TAGS));
    }

    /**
     * @dataProvider taggedValuesProvider
     */
    public function testCustomTagSupport($expected, $yaml)
    {
        $this->assertEquals($expected, $this->parser->parse($yaml, Yaml::PARSE_CUSTOM_TAGS));
    }

    public function taggedValuesProvider()
    {
        return [
            'scalars' => [
                [
                    'foo' => new TaggedValue('inline', 'bar'),
                    'quz' => new TaggedValue('long', 'this is a long text'),
                ],
                <<<YAML
foo: !inline bar
quz: !long >
  this is a long
  text
YAML
            ],
            'sequences' => [
                [new TaggedValue('foo', ['yaml']), new TaggedValue('quz', ['bar'])],
                <<<YAML
- !foo
    - yaml
- !quz [bar]
YAML
            ],
            'mappings' => [
                new TaggedValue('foo', ['foo' => new TaggedValue('quz', ['bar']), 'quz' => new TaggedValue('foo', ['quz' => 'bar'])]),
                <<<YAML
!foo
foo: !quz [bar]
quz: !foo
   quz: bar
YAML
            ],
            'inline' => [
                [new TaggedValue('foo', ['foo', 'bar']), new TaggedValue('quz', ['foo' => 'bar', 'quz' => new TaggedValue('bar', ['one' => 'bar'])])],
                <<<YAML
- !foo [foo, bar]
- !quz {foo: bar, quz: !bar {one: bar}}
YAML
            ],
            'spaces-around-tag-value-in-sequence' => [
                [new TaggedValue('foo', 'bar')],
                '[ !foo bar ]',
            ],
        ];
    }

    public function testNonSpecificTagSupport()
    {
        $this->assertSame('12', $this->parser->parse('! 12'));
    }

    /**
     * @expectedException \Symfony\Component\Yaml\Exception\ParseException
     * @expectedExceptionMessage Tags support is not enabled. Enable the "Yaml::PARSE_CUSTOM_TAGS" flag to use "!iterator" at line 1 (near "!iterator [foo]").
     */
    public function testCustomTagsDisabled()
    {
        $this->parser->parse('!iterator [foo]');
    }

    /**
     * @expectedException \Symfony\Component\Yaml\Exception\ParseException
     * @expectedExceptionMessage Tags support is not enabled. Enable the "Yaml::PARSE_CUSTOM_TAGS" flag to use "!iterator" at line 1 (near "!iterator foo").
     */
    public function testUnsupportedTagWithScalar()
    {
        $this->parser->parse('!iterator foo');
    }

    /**
     * @expectedException \Symfony\Component\Yaml\Exception\ParseException
     * @expectedExceptionMessage The string "!!iterator foo" could not be parsed as it uses an unsupported built-in tag at line 1 (near "!!iterator foo").
     */
    public function testUnsupportedBuiltInTagWithScalar()
    {
        $this->parser->parse('!!iterator foo');
    }

    /**
     * @expectedException \Symfony\Component\Yaml\Exception\ParseException
     * @expectedExceptionMessage The built-in tag "!!foo" is not implemented at line 1 (near "!!foo").
     */
    public function testExceptionWhenUsingUnsuportedBuiltInTags()
    {
        $this->parser->parse('!!foo');
    }

    /**
     * @expectedException \Symfony\Component\Yaml\Exception\ParseException
     * @expectedExceptionMessage Complex mappings are not supported at line 1 (near "? "1"").
     */
    public function testComplexMappingThrowsParseException()
    {
        $yaml = <<<YAML
? "1"
:
  name: végétalien
YAML;

        $this->parser->parse($yaml);
    }

    /**
     * @expectedException \Symfony\Component\Yaml\Exception\ParseException
     * @expectedExceptionMessage Complex mappings are not supported at line 2 (near "? "1"").
     */
    public function testComplexMappingNestedInMappingThrowsParseException()
    {
        $yaml = <<<YAML
diet:
  ? "1"
  :
    name: végétalien
YAML;

        $this->parser->parse($yaml);
    }

    /**
     * @expectedException \Symfony\Component\Yaml\Exception\ParseException
     * @expectedExceptionMessage Complex mappings are not supported at line 1 (near "- ? "1"").
     */
    public function testComplexMappingNestedInSequenceThrowsParseException()
    {
        $yaml = <<<YAML
- ? "1"
  :
    name: végétalien
YAML;

        $this->parser->parse($yaml);
    }

    /**
     * @expectedException        \Symfony\Component\Yaml\Exception\ParseException
     * @expectedExceptionMessage Unable to parse at line 1 (near "[parameters]").
     */
    public function testParsingIniThrowsException()
    {
        $ini = <<<INI
[parameters]
  foo = bar
  bar = %foo%
INI;

        $this->parser->parse($ini);
    }

    private function loadTestsFromFixtureFiles($testsFile)
    {
        $parser = new Parser();

        $tests = [];
        $files = $parser->parseFile(__DIR__.'/Fixtures/'.$testsFile);
        foreach ($files as $file) {
            $yamls = file_get_contents(__DIR__.'/Fixtures/'.$file.'.yml');

            // split YAMLs documents
            foreach (preg_split('/^---( %YAML\:1\.0)?/m', $yamls) as $yaml) {
                if (!$yaml) {
                    continue;
                }

                $test = $parser->parse($yaml);
                if (isset($test['todo']) && $test['todo']) {
                    // TODO
                } else {
                    eval('$expected = '.trim($test['php']).';');

                    $tests[] = [var_export($expected, true), $test['yaml'], $test['test']];
                }
            }
        }

        return $tests;
    }

    public function testCanParseVeryLongValue()
    {
        $longStringWithSpaces = str_repeat('xxxxxxxxxxxxxxxxxxxxxxxxxxxxxx ', 20000);
        $trickyVal = ['x' => $longStringWithSpaces];

        $yamlString = Yaml::dump($trickyVal);
        $arrayFromYaml = $this->parser->parse($yamlString);

        $this->assertEquals($trickyVal, $arrayFromYaml);
    }

    /**
     * @expectedException \Symfony\Component\Yaml\Exception\ParseException
     * @expectedExceptionMessage Reference "foo" does not exist at line 2
     */
    public function testParserCleansUpReferencesBetweenRuns()
    {
        $yaml = <<<YAML
foo: &foo
    baz: foobar
bar:
    <<: *foo
YAML;
        $this->parser->parse($yaml);

        $yaml = <<<YAML
bar:
    <<: *foo
YAML;
        $this->parser->parse($yaml);
    }

    public function testPhpConstantTagMappingKey()
    {
        $yaml = <<<YAML
transitions:
    !php/const 'Symfony\Component\Yaml\Tests\B::FOO':
        from:
            - !php/const 'Symfony\Component\Yaml\Tests\B::BAR'
        to: !php/const 'Symfony\Component\Yaml\Tests\B::BAZ'
YAML;
        $expected = [
            'transitions' => [
                'foo' => [
                    'from' => [
                        'bar',
                    ],
                    'to' => 'baz',
                ],
            ],
        ];

        $this->assertSame($expected, $this->parser->parse($yaml, Yaml::PARSE_CONSTANT));
    }

    public function testMergeKeysWhenMappingsAreParsedAsObjects()
    {
        $yaml = <<<YAML
foo: &FOO
    bar: 1
bar: &BAR
    baz: 2
    <<: *FOO
baz:
    baz_foo: 3
    <<:
        baz_bar: 4
foobar:
    bar: ~
    <<: [*FOO, *BAR]
YAML;
        $expected = (object) [
            'foo' => (object) [
                'bar' => 1,
            ],
            'bar' => (object) [
                'baz' => 2,
                'bar' => 1,
            ],
            'baz' => (object) [
                'baz_foo' => 3,
                'baz_bar' => 4,
            ],
            'foobar' => (object) [
                'bar' => null,
                'baz' => 2,
            ],
        ];

        $this->assertEquals($expected, $this->parser->parse($yaml, Yaml::PARSE_OBJECT_FOR_MAP));
    }

    public function testFilenamesAreParsedAsStringsWithoutFlag()
    {
        $file = __DIR__.'/Fixtures/index.yml';

        $this->assertSame($file, $this->parser->parse($file));
    }

    public function testParseFile()
    {
        $this->assertIsArray($this->parser->parseFile(__DIR__.'/Fixtures/index.yml'));
    }

    /**
     * @expectedException \Symfony\Component\Yaml\Exception\ParseException
     * @expectedExceptionMessageRegExp #^File ".+/Fixtures/nonexistent.yml" does not exist\.$#
     */
    public function testParsingNonExistentFilesThrowsException()
    {
        $this->parser->parseFile(__DIR__.'/Fixtures/nonexistent.yml');
    }

    /**
     * @expectedException \Symfony\Component\Yaml\Exception\ParseException
     * @expectedExceptionMessageRegExp #^File ".+/Fixtures/not_readable.yml" cannot be read\.$#
     */
    public function testParsingNotReadableFilesThrowsException()
    {
        if ('\\' === \DIRECTORY_SEPARATOR) {
            $this->markTestSkipped('chmod is not supported on Windows');
        }

        if (!getenv('USER') || 'root' === getenv('USER')) {
            $this->markTestSkipped('This test will fail if run under superuser');
        }

        $file = __DIR__.'/Fixtures/not_readable.yml';
        chmod($file, 0200);

        $this->parser->parseFile($file);
    }

    public function testParseReferencesOnMergeKeys()
    {
        $yaml = <<<YAML
mergekeyrefdef:
    a: foo
    <<: &quux
        b: bar
        c: baz
mergekeyderef:
    d: quux
    <<: *quux
YAML;
        $expected = [
            'mergekeyrefdef' => [
                'a' => 'foo',
                'b' => 'bar',
                'c' => 'baz',
            ],
            'mergekeyderef' => [
                'd' => 'quux',
                'b' => 'bar',
                'c' => 'baz',
            ],
        ];

        $this->assertSame($expected, $this->parser->parse($yaml));
    }

    public function testParseReferencesOnMergeKeysWithMappingsParsedAsObjects()
    {
        $yaml = <<<YAML
mergekeyrefdef:
    a: foo
    <<: &quux
        b: bar
        c: baz
mergekeyderef:
    d: quux
    <<: *quux
YAML;
        $expected = (object) [
            'mergekeyrefdef' => (object) [
                'a' => 'foo',
                'b' => 'bar',
                'c' => 'baz',
            ],
            'mergekeyderef' => (object) [
                'd' => 'quux',
                'b' => 'bar',
                'c' => 'baz',
            ],
        ];

        $this->assertEquals($expected, $this->parser->parse($yaml, Yaml::PARSE_OBJECT_FOR_MAP));
    }

    /**
     * @expectedException \Symfony\Component\Yaml\Exception\ParseException
     * @expectedExceptionMessage Reference "foo" does not exist
     */
    public function testEvalRefException()
    {
        $yaml = <<<EOE
foo: { &foo { a: Steve, <<: *foo} }
EOE;
        $this->parser->parse($yaml);
    }

    /**
     * @dataProvider circularReferenceProvider
     * @expectedException \Symfony\Component\Yaml\Exception\ParseException
     * @expectedExceptionMessage Circular reference [foo, bar, foo] detected
     */
    public function testDetectCircularReferences($yaml)
    {
        $this->parser->parse($yaml, Yaml::PARSE_CUSTOM_TAGS);
    }

    public function circularReferenceProvider()
    {
        $tests = [];

        $yaml = <<<YAML
foo:
    - &foo
      - &bar
        bar: foobar
        baz: *foo
YAML;
        $tests['sequence'] = [$yaml];

        $yaml = <<<YAML
foo: &foo
    bar: &bar
        foobar: baz
        baz: *foo
YAML;
        $tests['mapping'] = [$yaml];

        $yaml = <<<YAML
foo: &foo
    bar: &bar
        foobar: baz
        <<: *foo
YAML;
        $tests['mapping with merge key'] = [$yaml];

        return $tests;
    }

    /**
     * @dataProvider indentedMappingData
     */
    public function testParseIndentedMappings($yaml, $expected)
    {
        $this->assertSame($expected, $this->parser->parse($yaml));
    }

    public function indentedMappingData()
    {
        $tests = [];

        $yaml = <<<YAML
foo:
  - bar: "foobar"
    # A comment
    baz: "foobaz"
YAML;
        $expected = [
            'foo' => [
                [
                    'bar' => 'foobar',
                    'baz' => 'foobaz',
                ],
            ],
        ];
        $tests['comment line is first line in indented block'] = [$yaml, $expected];

        $yaml = <<<YAML
foo:
    - bar:
        # comment
        baz: [1, 2, 3]
YAML;
        $expected = [
            'foo' => [
                [
                    'bar' => [
                        'baz' => [1, 2, 3],
                    ],
                ],
            ],
        ];
        $tests['mapping value on new line starting with a comment line'] = [$yaml, $expected];

        $yaml = <<<YAML
foo:
  -
    bar: foobar
YAML;
        $expected = [
            'foo' => [
                [
                    'bar' => 'foobar',
                ],
            ],
        ];
        $tests['mapping in sequence starting on a new line'] = [$yaml, $expected];

        $yaml = <<<YAML
foo:

    bar: baz
YAML;
        $expected = [
            'foo' => [
                'bar' => 'baz',
            ],
        ];
        $tests['blank line at the beginning of an indented mapping value'] = [$yaml, $expected];

        return $tests;
    }

    public function testMultiLineComment()
    {
        $yaml = <<<YAML
parameters:
    abc

# Comment 
YAML;

        $this->assertSame(['parameters' => 'abc'], $this->parser->parse($yaml));
    }
}

class B
{
    public $b = 'foo';

    const FOO = 'foo';
    const BAR = 'bar';
    const BAZ = 'baz';
}<|MERGE_RESOLUTION|>--- conflicted
+++ resolved
@@ -25,20 +25,12 @@
     /** @var Parser */
     protected $parser;
 
-<<<<<<< HEAD
-    protected function setUp(): void
-=======
     private function doSetUp()
->>>>>>> 70d308fa
     {
         $this->parser = new Parser();
     }
 
-<<<<<<< HEAD
-    protected function tearDown(): void
-=======
     private function doTearDown()
->>>>>>> 70d308fa
     {
         $this->parser = null;
 
