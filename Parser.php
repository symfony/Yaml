--- conflicted
+++ resolved
@@ -100,7 +100,7 @@
         }
 
         try {
-            $data = $this->doParse($value, $exceptionOnInvalidType, $objectSupport, $objectForMap);
+            $data = $this->doParse($value, $flags);
         } catch (\Exception $e) {
         } catch (\Throwable $e) {
         }
@@ -116,7 +116,7 @@
         return $data;
     }
 
-    private function doParse($value, $exceptionOnInvalidType = false, $objectSupport = false, $objectForMap = false)
+    private function doParse($value, $flags)
     {
         $this->currentLineNb = -1;
         $this->currentLine = '';
@@ -314,15 +314,7 @@
             }
         }
 
-<<<<<<< HEAD
-        if (isset($mbEncoding)) {
-            mb_internal_encoding($mbEncoding);
-        }
-
         if (Yaml::PARSE_OBJECT_FOR_MAP & $flags && !is_object($data) && 'mapping' === $context) {
-=======
-        if ($objectForMap && !is_object($data) && 'mapping' === $context) {
->>>>>>> 1c1117c9
             $object = new \stdClass();
 
             foreach ($data as $key => $value) {
@@ -350,11 +342,7 @@
         $parser = new self($offset, $this->totalNumberOfLines, $skippedLineNumbers);
         $parser->refs = &$this->refs;
 
-<<<<<<< HEAD
-        return $parser->parse($yaml, $flags);
-=======
-        return $parser->doParse($yaml, $exceptionOnInvalidType, $objectSupport, $objectForMap);
->>>>>>> 1c1117c9
+        return $parser->doParse($yaml, $flags);
     }
 
     /**
