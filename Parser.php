--- conflicted
+++ resolved
@@ -658,13 +658,6 @@
             if ('' !== $matches['tag'] && '!' !== $matches['tag']) {
                 if ('!!binary' === $matches['tag']) {
                     return Inline::evaluateBinaryScalar($data);
-<<<<<<< HEAD
-=======
-                } elseif ('tagged' === $matches['tag']) {
-                    return new TaggedValue(substr($matches['tag'], 1), $data);
-                } elseif ('!' !== $matches['tag']) {
-                    @trigger_error($this->getDeprecationMessage(sprintf('Using the custom tag "%s" for the value "%s" is deprecated since version 3.3. It will be replaced by an instance of %s in 4.0.', $matches['tag'], $data, TaggedValue::class)), E_USER_DEPRECATED);
->>>>>>> 50c33cf4
                 }
 
                 return new TaggedValue(substr($matches['tag'], 1), $data);
