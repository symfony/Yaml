--- conflicted
+++ resolved
@@ -95,11 +95,7 @@
                     $c = $this->getRealCurrentLineNb() + 1;
                     $parser = new Parser($c);
                     $parser->refs =& $this->refs;
-<<<<<<< HEAD
-                    $data[] = $parser->parse($this->getNextEmbedBlock(), $exceptionOnInvalidType, $objectSupport, $objectForMap);
-=======
-                    $data[] = $parser->parse($this->getNextEmbedBlock(null, true), $exceptionOnInvalidType, $objectSupport);
->>>>>>> b34598cc
+                    $data[] = $parser->parse($this->getNextEmbedBlock(null, true), $exceptionOnInvalidType, $objectSupport, $objectForMap);
                 } else {
                     if (isset($values['leadspaces'])
                         && ' ' == $values['leadspaces']
