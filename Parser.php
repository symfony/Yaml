--- conflicted
+++ resolved
@@ -783,14 +783,6 @@
                         $lines[] = trim($this->currentLine);
                     }
 
-<<<<<<< HEAD
-                // quoted string values end with a line that is terminated with the quotation character
-                $escapedLine = str_replace(['\\\\', '\\"'], '', $this->currentLine);
-                if ('' !== $escapedLine && $escapedLine[-1] === $quotation) {
-                    break;
-                }
-            }
-=======
                     for ($i = 0, $linesCount = \count($lines), $previousLineBlank = false; $i < $linesCount; ++$i) {
                         if ('' === $lines[$i]) {
                             $value .= "\n";
@@ -803,7 +795,6 @@
                             $previousLineBlank = false;
                         }
                     }
->>>>>>> 7531361c
 
                     Inline::$parsedLineNumber = $this->getRealCurrentLineNb();
 
