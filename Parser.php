--- conflicted
+++ resolved
@@ -503,12 +503,8 @@
      * @param string $value                  A YAML value
      * @param bool   $exceptionOnInvalidType True if an exception must be thrown on invalid types false otherwise
      * @param bool   $objectSupport          True if object support is enabled, false otherwise
-<<<<<<< HEAD
-     * @param bool   $objectForMap           true if maps should return a stdClass instead of array()
+     * @param bool   $objectForMap           True if maps should return a stdClass instead of array()
      * @param string $context                The parser context (either sequence or mapping)
-=======
-     * @param bool   $objectForMap           True if maps should return a stdClass instead of array()
->>>>>>> 88036f65
      *
      * @return mixed A PHP value
      *
