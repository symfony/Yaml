{
    "name": "symfony/web-profiler-bundle",
    "type": "symfony-bundle",
    "description": "Symfony WebProfilerBundle",
    "keywords": [],
    "homepage": "http://symfony.com",
<<<<<<< HEAD
    "version": "2.1.0",
=======
>>>>>>> 510debde
    "license": "MIT",
    "authors": [
        {
            "name": "Fabien Potencier",
            "email": "fabien@symfony.com"
        },
        {
            "name": "Symfony Community",
            "homepage": "http://symfony.com/contributors"
        }
    ],
    "require": {
        "php": ">=5.3.2",
        "symfony/twig-bundle": "self.version"
    },
    "autoload": {
        "psr-0": { "Symfony\\Bundle\\WebProfilerBundle": "" }
    },
    "target-dir": "Symfony/Bundle/WebProfilerBundle"
}<|MERGE_RESOLUTION|>--- conflicted
+++ resolved
@@ -4,10 +4,6 @@
     "description": "Symfony WebProfilerBundle",
     "keywords": [],
     "homepage": "http://symfony.com",
-<<<<<<< HEAD
-    "version": "2.1.0",
-=======
->>>>>>> 510debde
     "license": "MIT",
     "authors": [
         {
