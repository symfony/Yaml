--- conflicted
+++ resolved
@@ -4,11 +4,7 @@
     "description": "Symfony WebProfilerBundle",
     "keywords": [],
     "homepage": "http://symfony.com",
-<<<<<<< HEAD
     "version": "2.1.0",
-=======
-    "version": "2.0.7",
->>>>>>> 83d483ce
     "license": "MIT",
     "authors": [
         {
@@ -22,11 +18,7 @@
     ],
     "require": {
         "php": ">=5.3.2",
-<<<<<<< HEAD
-        "symfony/twig-bundle": ">=2.1.0-dev"
-=======
         "symfony/twig-bundle": "self.version"
->>>>>>> 83d483ce
     },
     "autoload": {
         "psr-0": { "Symfony\\Bundle\\WebProfilerBundle": "" }
