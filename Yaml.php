--- conflicted
+++ resolved
@@ -52,16 +52,12 @@
     static public function parse($input)
     {
         // if input is a file, process it
-<<<<<<< HEAD
         $file = '';
-        if (strpos($input, "\n") === false && is_file($input) && is_readable($input)) {
-=======
         if (strpos($input, "\n") === false && is_file($input)) {
             if (false === is_readable($input)) {
                 throw new ParseException(sprintf('Unable to parse "%s" as the file is not readable.', $input));
             }
 
->>>>>>> 5a83afdb
             $file = $input;
             if (self::$enablePhpParsing) {
                 ob_start();
