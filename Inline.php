--- conflicted
+++ resolved
@@ -650,30 +650,20 @@
 
                 switch (true) {
                     case ctype_digit($scalar):
-<<<<<<< HEAD
-                        if ('0' === $scalar[0] && '0' !== $scalar) {
+                        if (preg_match('/^0[0-7]+$/', $scalar)) {
                             trigger_deprecation('symfony/yaml', '5.1', 'Support for parsing numbers prefixed with 0 as octal numbers. They will be parsed as strings as of 6.0.');
 
-                            return octdec(preg_replace('/[^0-7]/', '', $scalar));
-=======
-                        if (preg_match('/^0[0-7]+$/', $scalar)) {
                             return octdec($scalar);
->>>>>>> defb3436
                         }
 
                         $cast = (int) $scalar;
 
                         return ($scalar === (string) $cast) ? $cast : $scalar;
                     case '-' === $scalar[0] && ctype_digit(substr($scalar, 1)):
-<<<<<<< HEAD
-                        if ('0' === $scalar[1] && '-0' !== $scalar) {
+                        if (preg_match('/^-0[0-7]+$/', $scalar)) {
                             trigger_deprecation('symfony/yaml', '5.1', 'Support for parsing numbers prefixed with 0 as octal numbers. They will be parsed as strings as of 6.0.');
 
-                            return -octdec(preg_replace('/[^0-7]/', '', substr($scalar, 1)));
-=======
-                        if (preg_match('/^-0[0-7]+$/', $scalar)) {
                             return -octdec(substr($scalar, 1));
->>>>>>> defb3436
                         }
 
                         $cast = (int) $scalar;
