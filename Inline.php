--- conflicted
+++ resolved
@@ -425,13 +425,9 @@
             }
 
             // key
-<<<<<<< HEAD
             $offsetBeforeKeyParsing = $i;
+            $isKeyQuoted = in_array($mapping[$i], array('"', "'"), true);
             $key = self::parseScalar($mapping, $flags, array(':', ' '), $i, false, array());
-=======
-            $isKeyQuoted = in_array($mapping[$i], array('"', "'"), true);
-            $key = self::parseScalar($mapping, $flags, array(':', ' '), $i, false, array(), true);
->>>>>>> 148fc194
 
             if ($offsetBeforeKeyParsing === $i) {
                 throw new ParseException('Missing mapping key.', self::$parsedLineNumber + 1, $mapping);
@@ -449,13 +445,8 @@
                 }
             }
 
-<<<<<<< HEAD
-            if (!isset($mapping[$i + 1]) || !in_array($mapping[$i + 1], array(' ', ',', '[', ']', '{', '}'), true)) {
+            if (!$isKeyQuoted && (!isset($mapping[$i + 1]) || !in_array($mapping[$i + 1], array(' ', ',', '[', ']', '{', '}'), true))) {
                 throw new ParseException('Colons must be followed by a space or an indication character (i.e. " ", ",", "[", "]", "{", "}").', self::$parsedLineNumber + 1, $mapping);
-=======
-            if (':' !== $key && !$isKeyQuoted && (!isset($mapping[$i + 1]) || !in_array($mapping[$i + 1], array(' ', ',', '[', ']', '{', '}'), true))) {
-                @trigger_error('Using a colon after an unquoted mapping key that is not followed by an indication character (i.e. " ", ",", "[", "]", "{", "}") is deprecated since version 3.2 and will throw a ParseException in 4.0.', E_USER_DEPRECATED);
->>>>>>> 148fc194
             }
 
             while ($i < $len) {
